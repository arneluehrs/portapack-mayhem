--- conflicted
+++ resolved
@@ -27,11 +27,6 @@
 
 #include "message_queue.hpp"
 
-<<<<<<< HEAD
-struct TouchADCFrame {
-	uint32_t dr[8];
-};
-
 struct JammerRange {
 	bool active;
 	int64_t center;
@@ -39,8 +34,6 @@
 	uint32_t duration;
 };
 
-=======
->>>>>>> fe1a6c09
 /* NOTE: These structures must be located in the same location in both M4 and M0 binaries */
 struct SharedMemory {
 	static constexpr size_t application_queue_k = 11;
@@ -52,12 +45,7 @@
 	MessageQueue application_queue { application_queue_data, application_queue_k };
 	MessageQueue app_local_queue { app_local_queue_data, app_local_queue_k };
 
-<<<<<<< HEAD
-	// TODO: M0 should directly configure and control DMA channel that is
-	// acquiring ADC samples.
-	TouchADCFrame touch_adc_frame;
-	
-	int test;
+	char m4_panic_msg[32] { 0 };
 
 	uint8_t radio_data[256];
 	size_t bit_length;
@@ -77,9 +65,6 @@
 	int32_t excursion;
 	
 	bool transmit_done;
-=======
-	char m4_panic_msg[32] { 0 };
->>>>>>> fe1a6c09
 };
 
 extern SharedMemory& shared_memory;

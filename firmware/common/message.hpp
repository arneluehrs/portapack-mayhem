/*
 * Copyright (C) 2015 Jared Boone, ShareBrained Technology, Inc.
 * Copyright (C) 2016 Furrtek
 *
 * This file is part of PortaPack.
 *
 * This program is free software; you can redistribute it and/or modify
 * it under the terms of the GNU General Public License as published by
 * the Free Software Foundation; either version 2, or (at your option)
 * any later version.
 *
 * This program is distributed in the hope that it will be useful,
 * but WITHOUT ANY WARRANTY; without even the implied warranty of
 * MERCHANTABILITY or FITNESS FOR A PARTICULAR PURPOSE.  See the
 * GNU General Public License for more details.
 *
 * You should have received a copy of the GNU General Public License
 * along with this program; see the file COPYING.  If not, write to
 * the Free Software Foundation, Inc., 51 Franklin Street,
 * Boston, MA 02110-1301, USA.
 */

#ifndef __MESSAGE_H__
#define __MESSAGE_H__

#include <cstdint>
#include <cstddef>
#include <cstring>
#include <array>
#include <functional>
#include <algorithm>

#include "baseband_packet.hpp"

#include "acars_packet.hpp"
#include "adsb_frame.hpp"
#include "ert_packet.hpp"
#include "pocsag_packet.hpp"
#include "aprs_packet.hpp"
#include "sonde_packet.hpp"
#include "epirb_packet.hpp"
#include "tpms_packet.hpp"
#include "jammer.hpp"
#include "dsp_fir_taps.hpp"
#include "dsp_iir.hpp"
#include "fifo.hpp"

#include "utility.hpp"

#include "ch.h"

class Message {
public:
	static constexpr size_t MAX_SIZE = 512;

	enum class ID : uint32_t {
		/* Assign consecutive IDs. IDs are used to index array. */
		RSSIStatistics = 0,
		BasebandStatistics = 1,
		ChannelStatistics = 2,
		DisplayFrameSync = 3,
		AudioStatistics = 4,
		Shutdown = 5,
		TPMSPacket = 6,
		ACARSPacket = 7,
		AISPacket = 8,
		ERTPacket = 9,
		SondePacket = 10,
		UpdateSpectrum = 11,
		NBFMConfigure = 12,
		WFMConfigure = 13,
		AMConfigure = 14,
		ChannelSpectrumConfig = 15,
		SpectrumStreamingConfig = 16,
		DisplaySleep = 17,
		CaptureConfig = 18,
		CaptureThreadDone = 19,
		ReplayConfig = 20,
		ReplayThreadDone = 21,
		AFSKRxConfigure = 22,
		StatusRefresh = 23,
		SamplerateConfig = 24,
		BTLERxConfigure = 25,
		NRFRxConfigure = 26,
<<<<<<< HEAD
		EpirbPacket = 27,

		TXProgress = 30,
		Retune = 31,

		TonesConfigure = 32,
		AFSKTxConfigure = 33,
		PitchRSSIConfigure = 34,
		OOKConfigure = 35,
		RDSConfigure = 36,
		AudioTXConfig = 37,
		POCSAGConfigure = 38,
		DTMFTXConfig = 39,
		ADSBConfigure = 40,
		JammerConfigure = 41,
		WidebandSpectrumConfig = 42,
		FSKConfigure = 43,
		SSTVConfigure = 44,
		SigGenConfig = 43,
		SigGenTone = 44,

		POCSAGPacket = 45,
		ADSBFrame = 46,
		AFSKData = 47,
		TestAppPacket = 48,

		RequestSignal = 49,
		FIFOData = 50,

		AudioLevelReport = 51,
		CodedSquelch = 52,
		AudioSpectrum = 53,
		APRSPacket = 54,
		APRSRxConfigure = 55,

=======
		TXProgress = 27,
		Retune = 28,
		TonesConfigure = 29,
		AFSKTxConfigure = 30,
		PitchRSSIConfigure = 31,
		OOKConfigure = 32,
		RDSConfigure = 33,
		AudioTXConfig = 34,
		POCSAGConfigure = 35,
		DTMFTXConfig = 36,
		ADSBConfigure = 37,
		JammerConfigure = 38,
		WidebandSpectrumConfig = 39,
		FSKConfigure = 40,
		SSTVConfigure = 41,
		SigGenConfig = 42,
		SigGenTone = 43,
		POCSAGPacket = 44,
		ADSBFrame = 45,
		AFSKData = 46,
		TestAppPacket = 47,
		RequestSignal = 48,
		FIFOData = 49,
		AudioLevelReport = 50,
		CodedSquelch = 51,
		AudioSpectrum = 52,
		APRSPacket = 53,
		APRSRxConfigure = 54,
>>>>>>> 15f3d817
		MAX
	};

	constexpr Message(
		ID id
	) : id { id }
	{
	}

	const ID id;
};

struct RSSIStatistics {
	uint32_t accumulator { 0 };
	uint32_t min { 0 };
	uint32_t max { 0 };
	uint32_t count { 0 };
};

class RSSIStatisticsMessage : public Message {
public:
	constexpr RSSIStatisticsMessage(
		const RSSIStatistics& statistics
	) : Message { ID::RSSIStatistics },
		statistics { statistics }
	{
	}

	RSSIStatistics statistics;
};

struct BasebandStatistics {
	uint32_t idle_ticks { 0 };
	uint32_t main_ticks { 0 };
	uint32_t rssi_ticks { 0 };
	uint32_t baseband_ticks { 0 };
	bool saturation { false };
};

class BasebandStatisticsMessage : public Message {
public:
	constexpr BasebandStatisticsMessage(
		const BasebandStatistics& statistics
	) : Message { ID::BasebandStatistics },
		statistics { statistics }
	{
	}

	BasebandStatistics statistics;
};

struct ChannelStatistics {
	int32_t max_db;
	size_t count;

	constexpr ChannelStatistics(
		int32_t max_db = -120,
		size_t count = 0
	) : max_db { max_db },
		count { count }
	{
	}
};

class ChannelStatisticsMessage : public Message {
public:
	constexpr ChannelStatisticsMessage(
		const ChannelStatistics& statistics
	) : Message { ID::ChannelStatistics },
		statistics { statistics }
	{
	}

	ChannelStatistics statistics;
};

class DisplayFrameSyncMessage : public Message {
public:
	constexpr DisplayFrameSyncMessage(
	) : Message { ID::DisplayFrameSync }
	{
	}
};

struct AudioStatistics {
	int32_t rms_db;
	int32_t max_db;
	size_t count;

	constexpr AudioStatistics(
	) : rms_db { -120 },
		max_db { -120 },
		count { 0 }
	{
	}

	constexpr AudioStatistics(
		int32_t rms_db,
		int32_t max_db,
		size_t count
	) : rms_db { rms_db },
		max_db { max_db },
		count { count }
	{
	}
};

class DisplaySleepMessage : public Message {
public:
	constexpr DisplaySleepMessage(
	) : Message { ID::DisplaySleep }
	{
	}
};

class StatusRefreshMessage : public Message {
public:
	constexpr StatusRefreshMessage(
	) : Message { ID::StatusRefresh }
	{
	}
};

class AudioStatisticsMessage : public Message {
public:
	constexpr AudioStatisticsMessage(
		const AudioStatistics& statistics
	) : Message { ID::AudioStatistics },
		statistics { statistics }
	{
	}

	AudioStatistics statistics;
};

class SpectrumStreamingConfigMessage : public Message {
public:
	enum class Mode : uint32_t {
		Stopped = 0,
		Running = 1,
	};

	constexpr SpectrumStreamingConfigMessage(
		Mode mode
	) : Message { ID::SpectrumStreamingConfig },
		mode { mode }
	{
	}

	Mode mode { Mode::Stopped };
};

class WidebandSpectrumConfigMessage : public Message {
public:
	constexpr WidebandSpectrumConfigMessage (
		size_t sampling_rate,
		size_t trigger
	) : Message { ID::WidebandSpectrumConfig },
		sampling_rate { sampling_rate },
		trigger { trigger }
	{
	}

	size_t sampling_rate { 0 };
	size_t trigger { 0 };
};

struct AudioSpectrum {
	std::array<uint8_t, 128> db { { 0 } };
	//uint32_t sampling_rate { 0 };
};

class AudioSpectrumMessage : public Message {
public:
	constexpr AudioSpectrumMessage(
		AudioSpectrum* data
	) : Message { ID::AudioSpectrum },
		data { data }
	{
	}

	AudioSpectrum* data { nullptr };
};

struct ChannelSpectrum {
	std::array<uint8_t, 256> db { { 0 } };
	uint32_t sampling_rate { 0 };
	int32_t channel_filter_low_frequency { 0 };
	int32_t channel_filter_high_frequency { 0 };
	int32_t channel_filter_transition { 0 };
};

using ChannelSpectrumFIFO = FIFO<ChannelSpectrum>;

class ChannelSpectrumConfigMessage : public Message {
public:
	static constexpr size_t fifo_k = 2;

	constexpr ChannelSpectrumConfigMessage(
		ChannelSpectrumFIFO* fifo
	) : Message { ID::ChannelSpectrumConfig },
		fifo { fifo }
	{
	}

	ChannelSpectrumFIFO* fifo { nullptr };
};

class AISPacketMessage : public Message {
public:
	constexpr AISPacketMessage(
		const baseband::Packet& packet
	) : Message { ID::AISPacket },
		packet { packet }
	{
	}

	baseband::Packet packet;
};

class TPMSPacketMessage : public Message {
public:
	constexpr TPMSPacketMessage(
		const tpms::SignalType signal_type,
		const baseband::Packet& packet
	) : Message { ID::TPMSPacket },
		signal_type { signal_type },
		packet { packet }
	{
	}

	tpms::SignalType signal_type;
	baseband::Packet packet;
};

class POCSAGPacketMessage : public Message {
public:
	constexpr POCSAGPacketMessage(
		const pocsag::POCSAGPacket& packet
	) : Message { ID::POCSAGPacket },
		packet { packet }
	{
	}

	pocsag::POCSAGPacket packet;
};

class ACARSPacketMessage : public Message {
public:
	constexpr ACARSPacketMessage(
		const baseband::Packet& packet
	) : Message { ID::ACARSPacket },
		packet { packet }
	{
	}

	baseband::Packet packet;
};

class ADSBFrameMessage : public Message {
public:
	constexpr ADSBFrameMessage(
		const adsb::ADSBFrame& frame,
		const uint32_t amp
	) : Message { ID::ADSBFrame },
		frame { frame },
		amp(amp)
	{
	}

	adsb::ADSBFrame frame;
	uint32_t amp;
};

class AFSKDataMessage : public Message {
public:
	constexpr AFSKDataMessage(
		const bool is_data,
		const uint32_t value
	) : Message { ID::AFSKData },
		is_data { is_data },
		value { value }
	{
	}

	bool is_data;
	uint32_t value;
};

class CodedSquelchMessage : public Message {
public:
	constexpr CodedSquelchMessage(
		const uint32_t value
	) : Message { ID::CodedSquelch },
		value { value }
	{
	}

	uint32_t value;
};

class ShutdownMessage : public Message {
public:
	constexpr ShutdownMessage(
	) : Message { ID::Shutdown }
	{
	}
};

class ERTPacketMessage : public Message {
public:
	constexpr ERTPacketMessage(
		const ert::Packet::Type type,
		const baseband::Packet& packet
	) : Message { ID::ERTPacket },
		type { type },
		packet { packet }
	{
	}

	ert::Packet::Type type;

	baseband::Packet packet;
};

class SondePacketMessage : public Message {
public:
	constexpr SondePacketMessage(
		const sonde::Packet::Type type,
		const baseband::Packet& packet
	) : Message { ID::SondePacket },
		type { type },
		packet { packet }
	{
	}

	sonde::Packet::Type type;

	baseband::Packet packet;
};

class EpirbPacketMessage : public Message {
public:
	constexpr EpirbPacketMessage(
		const epirb::Packet::Type type,
		const baseband::Packet& packet
	) : Message { ID::EpirbPacket },
		type { type },
		packet { packet }
	{
	}

	epirb::Packet::Type type;

	baseband::Packet packet;
};

class TestAppPacketMessage : public Message {
public:
	constexpr TestAppPacketMessage(
		const baseband::Packet& packet
	) : Message { ID::TestAppPacket },
		packet { packet }
	{
	}

	baseband::Packet packet;
};

class UpdateSpectrumMessage : public Message {
public:
	constexpr UpdateSpectrumMessage(
	) : Message { ID::UpdateSpectrum }
	{
	}
};

class NBFMConfigureMessage : public Message {
public:
	constexpr NBFMConfigureMessage(
		const fir_taps_real<24> decim_0_filter,
		const fir_taps_real<32> decim_1_filter,
		const fir_taps_real<32> channel_filter,
		const size_t channel_decimation,
		const size_t deviation,
		const iir_biquad_config_t audio_hpf_config,
		const iir_biquad_config_t audio_deemph_config,
		const uint8_t squelch_level
	) : Message { ID::NBFMConfigure },
		decim_0_filter(decim_0_filter),
		decim_1_filter(decim_1_filter),
		channel_filter(channel_filter),
		channel_decimation { channel_decimation },
		deviation { deviation },
		audio_hpf_config(audio_hpf_config),
		audio_deemph_config(audio_deemph_config),
		squelch_level(squelch_level)
	{
	}

	const fir_taps_real<24> decim_0_filter;
	const fir_taps_real<32> decim_1_filter;
	const fir_taps_real<32> channel_filter;
	const size_t channel_decimation;
	const size_t deviation;
	const iir_biquad_config_t audio_hpf_config;
	const iir_biquad_config_t audio_deemph_config;
	const uint8_t squelch_level;
};

class WFMConfigureMessage : public Message {
public:
	constexpr WFMConfigureMessage(
		const fir_taps_real<24> decim_0_filter,
		const fir_taps_real<16> decim_1_filter,
		const fir_taps_real<64> audio_filter,
		const size_t deviation,
		const iir_biquad_config_t audio_hpf_config,
		const iir_biquad_config_t audio_deemph_config
	) : Message { ID::WFMConfigure },
		decim_0_filter(decim_0_filter),
		decim_1_filter(decim_1_filter),
		audio_filter(audio_filter),
		deviation { deviation },
		audio_hpf_config(audio_hpf_config),
		audio_deemph_config(audio_deemph_config)
	{
	}

	const fir_taps_real<24> decim_0_filter;
	const fir_taps_real<16> decim_1_filter;
	const fir_taps_real<64> audio_filter;
	const size_t deviation;
	const iir_biquad_config_t audio_hpf_config;
	const iir_biquad_config_t audio_deemph_config;
};

class AMConfigureMessage : public Message {
public:
	enum class Modulation : int32_t {
		DSB = 0,
		SSB = 1,
	};

	constexpr AMConfigureMessage(
		const fir_taps_real<24> decim_0_filter,
		const fir_taps_real<32> decim_1_filter,
		const fir_taps_real<32> decim_2_filter,
		const fir_taps_complex<64> channel_filter,
		const Modulation modulation,
		const iir_biquad_config_t audio_hpf_config
	) : Message { ID::AMConfigure },
		decim_0_filter(decim_0_filter),
		decim_1_filter(decim_1_filter),
		decim_2_filter(decim_2_filter),
		channel_filter(channel_filter),
		modulation { modulation },
		audio_hpf_config(audio_hpf_config)
	{
	}

	const fir_taps_real<24> decim_0_filter;
	const fir_taps_real<32> decim_1_filter;
	const fir_taps_real<32> decim_2_filter;
	const fir_taps_complex<64> channel_filter;
	const Modulation modulation;
	const iir_biquad_config_t audio_hpf_config;
};

// TODO: Put this somewhere else, or at least the implementation part.
class StreamBuffer {
	uint8_t* data_;
	size_t used_;
	size_t capacity_;

public:
	constexpr StreamBuffer(
		void* const data = nullptr,
		const size_t capacity = 0
	) : data_ { static_cast<uint8_t*>(data) },
		used_ { 0 },
		capacity_ { capacity }
	{
	}

	size_t write(const void* p, const size_t count) {
		const auto copy_size = std::min(capacity_ - used_, count);
		memcpy(&data_[used_], p, copy_size);
		used_ += copy_size;
		return copy_size;
	}

	size_t read(void* p, const size_t count) {
		const auto copy_size = std::min(used_, count);
		memcpy(p, &data_[capacity_ - used_], copy_size);
		used_ -= copy_size;
		return copy_size;
	}

	bool is_full() const {
		return used_ >= capacity_;
	}

	bool is_empty() const {
		return used_ == 0;
	}

	void* data() const {
		return data_;
	}

	size_t size() const {
		return used_;
	}

	size_t capacity() const {
		return capacity_;
	}

	void set_size(const size_t value) {
		used_ = value;
	}

	void empty() {
		used_ = 0;
	}
};

struct CaptureConfig {
	const size_t write_size;
	const size_t buffer_count;
	uint64_t baseband_bytes_received;
	uint64_t baseband_bytes_dropped;
	FIFO<StreamBuffer*>* fifo_buffers_empty;
	FIFO<StreamBuffer*>* fifo_buffers_full;

	constexpr CaptureConfig(
		const size_t write_size,
		const size_t buffer_count
	) : write_size { write_size },
		buffer_count { buffer_count },
		baseband_bytes_received { 0 },
		baseband_bytes_dropped { 0 },
		fifo_buffers_empty { nullptr },
		fifo_buffers_full { nullptr }
	{
	}

	size_t dropped_percent() const {
		if( baseband_bytes_dropped == 0 ) {
			return 0;
		} else {
			const size_t percent = baseband_bytes_dropped * 100U / baseband_bytes_received;
			return std::max(1U, percent);
		}
	}
};

class CaptureConfigMessage : public Message {
public:
	constexpr CaptureConfigMessage(
		CaptureConfig* const config
	) : Message { ID::CaptureConfig },
		config { config }
	{
	}

	CaptureConfig* const config;
};

struct ReplayConfig {
	const size_t read_size;
	const size_t buffer_count;
	uint64_t baseband_bytes_received;
	FIFO<StreamBuffer*>* fifo_buffers_empty;
	FIFO<StreamBuffer*>* fifo_buffers_full;

	constexpr ReplayConfig(
		const size_t read_size,
		const size_t buffer_count
	) : read_size { read_size },
		buffer_count { buffer_count },
		baseband_bytes_received { 0 },
		fifo_buffers_empty { nullptr },
		fifo_buffers_full { nullptr }
	{
	}
};

class ReplayConfigMessage : public Message {
public:
	constexpr ReplayConfigMessage(
		ReplayConfig* const config
	) : Message { ID::ReplayConfig },
		config { config }
	{
	}

	ReplayConfig* const config;
};

class TXProgressMessage : public Message {
public:
	constexpr TXProgressMessage(
	) : Message { ID::TXProgress }
	{
	}

	uint32_t progress = 0;
	bool done = false;
};

class AFSKRxConfigureMessage : public Message {
public:
	constexpr AFSKRxConfigureMessage(
		const uint32_t baudrate,
		const uint32_t word_length,
		const uint32_t trigger_value,
		const bool trigger_word
	) : Message { ID::AFSKRxConfigure },
		baudrate(baudrate),
		word_length(word_length),
		trigger_value(trigger_value),
		trigger_word(trigger_word)
	{
	}

	const uint32_t baudrate;
	const uint32_t word_length;
	const uint32_t trigger_value;
	const bool trigger_word;
};

class APRSRxConfigureMessage : public Message {
public:
	constexpr APRSRxConfigureMessage(
		const uint32_t baudrate
	) : Message { ID::APRSRxConfigure },
		baudrate(baudrate)
	{
	}

	const uint32_t baudrate;
};

class BTLERxConfigureMessage : public Message {
public:
	constexpr BTLERxConfigureMessage(
		const uint32_t baudrate,
		const uint32_t word_length,
		const uint32_t trigger_value,
		const bool trigger_word
	) : Message { ID::BTLERxConfigure },
		baudrate(baudrate),
		word_length(word_length),
		trigger_value(trigger_value),
		trigger_word(trigger_word)
	{
    }
	const uint32_t baudrate;
	const uint32_t word_length;
	const uint32_t trigger_value;
	const bool trigger_word;
};

class NRFRxConfigureMessage : public Message {
public:
	constexpr NRFRxConfigureMessage(
		const uint32_t baudrate,
		const uint32_t word_length,
		const uint32_t trigger_value,
		const bool trigger_word
	) : Message { ID::NRFRxConfigure },
		baudrate(baudrate),
		word_length(word_length),
		trigger_value(trigger_value),
		trigger_word(trigger_word)
	{
    }
	const uint32_t baudrate;
	const uint32_t word_length;
	const uint32_t trigger_value;
	const bool trigger_word;
};

class PitchRSSIConfigureMessage : public Message {
public:
	constexpr PitchRSSIConfigureMessage(
		const bool enabled,
		const int32_t rssi
	) : Message { ID::PitchRSSIConfigure },
		enabled(enabled),
		rssi(rssi)
	{
	}

	const bool enabled;
	const int32_t rssi;
};

class TonesConfigureMessage : public Message {
public:
	constexpr TonesConfigureMessage(
		const uint32_t fm_delta,
		const uint32_t pre_silence,
		const uint16_t tone_count,
		const bool dual_tone,
		const bool audio_out
	) : Message { ID::TonesConfigure },
		fm_delta(fm_delta),
		pre_silence(pre_silence),
		tone_count(tone_count),
		dual_tone(dual_tone),
		audio_out(audio_out)
	{
	}

	const uint32_t fm_delta;
	const uint32_t pre_silence;
	const uint16_t tone_count;
	const bool dual_tone;
	const bool audio_out;
};

class RDSConfigureMessage : public Message {
public:
	constexpr RDSConfigureMessage(
		const uint16_t length
	) : Message { ID::RDSConfigure },
		length(length)
	{
	}

	const uint16_t length = 0;
};

class RetuneMessage : public Message {
public:
	constexpr RetuneMessage(
	) : Message { ID::Retune }
	{
	}

	int64_t freq = 0;
	uint32_t range = 0;
};

class SamplerateConfigMessage : public Message {
public:
	constexpr SamplerateConfigMessage(
		const uint32_t sample_rate
	) : Message { ID::SamplerateConfig },
		sample_rate(sample_rate)
	{
	}

	const uint32_t sample_rate = 0;
};

class AudioLevelReportMessage : public Message {
public:
	constexpr AudioLevelReportMessage(
	) : Message { ID::AudioLevelReport }
	{
	}

	uint32_t value = 0;
};

class AudioTXConfigMessage : public Message {
public:
	constexpr AudioTXConfigMessage(
		const uint32_t divider,
		const float deviation_hz,
		const float audio_gain,
		const uint32_t tone_key_delta,
		const float tone_key_mix_weight,
		const bool am_enabled,
		const bool dsb_enabled,
		const bool usb_enabled,
		const bool lsb_enabled
	) : Message { ID::AudioTXConfig },
		divider(divider),
		deviation_hz(deviation_hz),
		audio_gain(audio_gain),
		tone_key_delta(tone_key_delta),
		tone_key_mix_weight(tone_key_mix_weight),
		am_enabled(am_enabled),
		dsb_enabled(dsb_enabled),
		usb_enabled(usb_enabled),
		lsb_enabled(lsb_enabled)
	{
	}

	const uint32_t divider;
	const float deviation_hz;
	const float audio_gain;
	const uint32_t tone_key_delta;
	const float tone_key_mix_weight;
	const bool am_enabled;
	const bool dsb_enabled;
	const bool usb_enabled;
	const bool lsb_enabled;
};

class SigGenConfigMessage : public Message {
public:
	constexpr SigGenConfigMessage(
		const uint32_t bw,
		const uint32_t shape,
		const uint32_t duration
	) : Message { ID::SigGenConfig },
		bw(bw),
		shape(shape),
		duration(duration)
	{
	}

	const uint32_t bw;
	const uint32_t shape;
	const uint32_t duration;
};

class SigGenToneMessage : public Message {
public:
	constexpr SigGenToneMessage(
		const uint32_t tone_delta
	) : Message { ID::SigGenTone },
		tone_delta(tone_delta)
	{
	}

	const uint32_t tone_delta;
};

class AFSKTxConfigureMessage : public Message {
public:
	constexpr AFSKTxConfigureMessage(
		const uint32_t samples_per_bit,
		const uint32_t phase_inc_mark,
		const uint32_t phase_inc_space,
		const uint8_t repeat,
		const uint32_t fm_delta,
		const uint8_t symbol_count
	) : Message { ID::AFSKTxConfigure },
		samples_per_bit(samples_per_bit),
		phase_inc_mark(phase_inc_mark),
		phase_inc_space(phase_inc_space),
		repeat(repeat),
		fm_delta(fm_delta),
		symbol_count(symbol_count)
	{
	}

	const uint32_t samples_per_bit;
	const uint32_t phase_inc_mark;
	const uint32_t phase_inc_space;
	const uint8_t repeat;
	const uint32_t fm_delta;
	const uint8_t symbol_count;
};

class OOKConfigureMessage : public Message {
public:
	constexpr OOKConfigureMessage(
		const uint32_t stream_length,
		const uint32_t samples_per_bit,
		const uint8_t repeat,
		const uint32_t pause_symbols
	) : Message { ID::OOKConfigure },
		stream_length(stream_length),
		samples_per_bit(samples_per_bit),
		repeat(repeat),
		pause_symbols(pause_symbols)
	{
	}

	const uint32_t stream_length;
	const uint32_t samples_per_bit;
	const uint8_t repeat;
	const uint32_t pause_symbols;
};

class SSTVConfigureMessage : public Message {
public:
	constexpr SSTVConfigureMessage(
		const uint8_t vis_code,
		const uint32_t pixel_duration
	) : Message { ID::SSTVConfigure },
		vis_code(vis_code),
		pixel_duration(pixel_duration)
	{
	}

	const uint8_t vis_code;
	const uint32_t pixel_duration;
};

class FSKConfigureMessage : public Message {
public:
	constexpr FSKConfigureMessage(
		const uint32_t stream_length,
		const uint32_t samples_per_bit,
		const uint32_t shift,
		const uint32_t progress_notice
	) : Message { ID::FSKConfigure },
		stream_length(stream_length),
		samples_per_bit(samples_per_bit),
		shift(shift),
		progress_notice(progress_notice)
	{
	}

	const uint32_t stream_length;
	const uint32_t samples_per_bit;
	const uint32_t shift;
	const uint32_t progress_notice;
};

class POCSAGConfigureMessage : public Message {
public:
	constexpr POCSAGConfigureMessage() 
	: Message { ID::POCSAGConfigure }
	{
	}
};

class APRSPacketMessage : public Message {
public:
	constexpr APRSPacketMessage(
		const aprs::APRSPacket& packet
	) : Message { ID::APRSPacket },
		packet { packet }
	{
	}

	aprs::APRSPacket packet;
};


class ADSBConfigureMessage : public Message {
public:
	constexpr ADSBConfigureMessage(
		const uint32_t test
	) : Message { ID::ADSBConfigure },
		test(test)
	{
	}

	const uint32_t test;
};

class JammerConfigureMessage : public Message {
public:
	constexpr JammerConfigureMessage(
		const bool run,
		const jammer::JammerType type,
		const uint32_t speed
	) : Message { ID::JammerConfigure },
		run(run),
		type(type),
		speed(speed)
	{
	}

	const bool run;
	const jammer::JammerType type;
	const uint32_t speed;
};

class DTMFTXConfigMessage : public Message {
public:
	constexpr DTMFTXConfigMessage(
		const uint32_t bw,
		const uint32_t tone_length,
		const uint32_t pause_length
	) : Message { ID::DTMFTXConfig },
		bw(bw),
		tone_length(tone_length),
		pause_length(pause_length)
	{
	}

	const uint32_t bw;
	const uint32_t tone_length;
	const uint32_t pause_length;
};

// TODO: use streaming buffer instead
// TODO: rename (not only used for requests)
class RequestSignalMessage : public Message {
public:
	enum class Signal : char {
		FillRequest = 1,
		BeepRequest = 2,
		Squelched = 3
	};

	constexpr RequestSignalMessage(
		Signal signal
	) : Message { ID::RequestSignal },
		signal ( signal )
	{
	}

	Signal signal;
};

class FIFODataMessage : public Message {
public:
	constexpr FIFODataMessage(
		const int8_t * data
	) : Message { ID::FIFOData },
		data ( data )
	{
	}

	const int8_t * data;
};

class CaptureThreadDoneMessage : public Message {
public:
	constexpr CaptureThreadDoneMessage(
		uint32_t error = 0
	) : Message { ID::CaptureThreadDone },
		error { error }
	{
	}

	uint32_t error;
};

class ReplayThreadDoneMessage : public Message {
public:
	constexpr ReplayThreadDoneMessage(
		uint32_t return_code = 0
	) : Message { ID::ReplayThreadDone },
		return_code { return_code }
	{
	}

	uint32_t return_code;
};

#endif/*__MESSAGE_H__*/<|MERGE_RESOLUTION|>--- conflicted
+++ resolved
@@ -82,43 +82,6 @@
 		SamplerateConfig = 24,
 		BTLERxConfigure = 25,
 		NRFRxConfigure = 26,
-<<<<<<< HEAD
-		EpirbPacket = 27,
-
-		TXProgress = 30,
-		Retune = 31,
-
-		TonesConfigure = 32,
-		AFSKTxConfigure = 33,
-		PitchRSSIConfigure = 34,
-		OOKConfigure = 35,
-		RDSConfigure = 36,
-		AudioTXConfig = 37,
-		POCSAGConfigure = 38,
-		DTMFTXConfig = 39,
-		ADSBConfigure = 40,
-		JammerConfigure = 41,
-		WidebandSpectrumConfig = 42,
-		FSKConfigure = 43,
-		SSTVConfigure = 44,
-		SigGenConfig = 43,
-		SigGenTone = 44,
-
-		POCSAGPacket = 45,
-		ADSBFrame = 46,
-		AFSKData = 47,
-		TestAppPacket = 48,
-
-		RequestSignal = 49,
-		FIFOData = 50,
-
-		AudioLevelReport = 51,
-		CodedSquelch = 52,
-		AudioSpectrum = 53,
-		APRSPacket = 54,
-		APRSRxConfigure = 55,
-
-=======
 		TXProgress = 27,
 		Retune = 28,
 		TonesConfigure = 29,
@@ -147,7 +110,7 @@
 		AudioSpectrum = 52,
 		APRSPacket = 53,
 		APRSRxConfigure = 54,
->>>>>>> 15f3d817
+		EpirbPacket = 55,
 		MAX
 	};
 
@@ -1069,7 +1032,7 @@
 
 class POCSAGConfigureMessage : public Message {
 public:
-	constexpr POCSAGConfigureMessage() 
+	constexpr POCSAGConfigureMessage()
 	: Message { ID::POCSAGConfigure }
 	{
 	}

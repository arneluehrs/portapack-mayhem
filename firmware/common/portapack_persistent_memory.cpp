--- conflicted
+++ resolved
@@ -200,6 +200,9 @@
 	data->serial_format = new_value;
 }
 
+bool show_gui_return_icon(){ // add return icon in touchscreen menue
+return data->ui_config & (1 << 20);
+
 // ui_config is an uint32_t var storing information bitwise
 // bits 0-2 store the backlight timer
 // bits 4-19 (16 bits) store the clkout frequency
@@ -216,26 +219,6 @@
 	return data->ui_config & (1 << 23);
 }
 
-<<<<<<< HEAD
-void set_playdead_sequence(const uint32_t new_value) {
-	data->playdead_sequence = new_value;
-	data->playdead_magic = playdead_magic;
-} */
-
-// ui_config is an uint32_t var storing information bitwise
-// bits 0,1,2 store the backlight timer
-// bits 31, 30,29,28,27, 26, 25, 24 stores the different single bit configs depicted below
-// bits on position 4 to 19 (16 bits) store the clkout frequency
-
-
-bool show_gui_return_icon(){ // add return icon in touchscreen menue
-	return data->ui_config & (1 << 22);
-=======
-bool disable_touchscreen() { // Option to disable touch screen
-	return data->ui_config & (1 << 24);
->>>>>>> da49743c
-}
-
 bool disable_touchscreen() { // Option to disable touch screen
 	return data->ui_config & (1 << 24);
 }
@@ -276,13 +259,11 @@
 	return timer_seconds[data->ui_config & 7]; //first three bits, 8 possible values
 }
 
-<<<<<<< HEAD
 void set_gui_return_icon(bool v) {
-	data->ui_config = (data->ui_config & ~(1 << 22)) | (v << 22);
-=======
+	data->ui_config = (data->ui_config & ~(1 << 20)) | (v << 20);
+
 void set_load_app_settings(bool v) {
 	data->ui_config = (data->ui_config & ~(1 << 21)) | (v << 21);
->>>>>>> da49743c
 }
 
 void set_save_app_settings(bool v) {
@@ -296,11 +277,7 @@
 void set_disable_touchscreen(bool v) {
 	data->ui_config = (data->ui_config & ~(1 << 24)) | (v << 24);
 }
-<<<<<<< HEAD
-
-=======
-  
->>>>>>> da49743c
+
 void set_clock_hidden(bool v) {
 	data->ui_config = (data->ui_config & ~(1 << 25)) | (v << 25);
 }

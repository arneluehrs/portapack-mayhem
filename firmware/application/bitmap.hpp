--- conflicted
+++ resolved
@@ -27,7 +27,6 @@
 
 namespace ui {
 
-<<<<<<< HEAD
 static constexpr uint8_t bitmap_more_data[] = {
 	0x00, 0x00,
 	0xC0, 0x03,
@@ -119,9 +118,6 @@
 static constexpr Bitmap bitmap_unistroke {
 	{ 16, 16 }, bitmap_unistroke_data
 };
-=======
-/* Pixel data within a byte is "reversed": LSB is left-most pixel. */
->>>>>>> 16a6d7ef
 
 static constexpr uint8_t bitmap_record_data[] = {
 	0x00, 0x00,

--- conflicted
+++ resolved
@@ -20,16 +20,13 @@
  */
 
 #include "ui_setup.hpp"
-#include "string_format.hpp"
+
 #include "portapack_persistent_memory.hpp"
-#include "ui_font_fixed_8x16.hpp"
-
 #include "lpc43xx_cpp.hpp"
 using namespace lpc43xx;
 
 #include "portapack.hpp"
 using portapack::receiver_model;
-using namespace portapack;
 
 #include "cpld_update.hpp"
 
@@ -172,21 +169,14 @@
 	button_done.focus();
 }
 
-SetTouchCalibView::SetTouchCalibView(NavigationView& nav) {
-	add_children({{
+AboutView::AboutView(NavigationView& nav) {
+	add_children({ {
 		&text_title,
-<<<<<<< HEAD
-		&text_debugx,
-		&text_debugy,
-		&button_ok
-		}});
-=======
 		&text_firmware,
 		&text_cpld_hackrf,
 		&text_cpld_hackrf_status,
 		&button_ok,
 	} });
->>>>>>> fe1a6c09
 
 	button_ok.on_select = [&nav](Button&){ nav.pop(); };
 
@@ -195,6 +185,10 @@
 	} else {
 		text_cpld_hackrf_status.set("BAD");
 	}
+}
+
+void AboutView::focus() {
+	button_ok.focus();
 }
 
 void SetTouchCalibView::focus() {

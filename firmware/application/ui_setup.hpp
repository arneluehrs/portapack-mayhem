/*
 * Copyright (C) 2015 Jared Boone, ShareBrained Technology, Inc.
 *
 * This file is part of PortaPack.
 *
 * This program is free software; you can redistribute it and/or modify
 * it under the terms of the GNU General Public License as published by
 * the Free Software Foundation; either version 2, or (at your option)
 * any later version.
 *
 * This program is distributed in the hope that it will be useful,
 * but WITHOUT ANY WARRANTY; without even the implied warranty of
 * MERCHANTABILITY or FITNESS FOR A PARTICULAR PURPOSE.  See the
 * GNU General Public License for more details.
 *
 * You should have received a copy of the GNU General Public License
 * along with this program; see the file COPYING.  If not, write to
 * the Free Software Foundation, Inc., 51 Franklin Street,
 * Boston, MA 02110-1301, USA.
 */

#ifndef __UI_SETUP_H__
#define __UI_SETUP_H__

#include "ui_widget.hpp"
#include "ui_menu.hpp"
#include "ui_navigation.hpp"
#include "portapack_persistent_memory.hpp"

#include <cstdint>

namespace ui {

struct SetDateTimeModel {
	uint16_t year;
	uint8_t month;
	uint8_t day;
	uint8_t hour;
	uint8_t minute;
	uint8_t second;
};

class SetDateTimeView : public View {
public:
	std::function<void(SetDateTimeModel)> on_ok;
	std::function<void()> on_cancel;

	SetDateTimeView(NavigationView& nav);

	void focus() override;

private:
	Text text_title {
		{ 10 * 8, 7 * 16, 9 * 16, 16 },
		"Date/Time"
	};

	NumberField field_year {
		{ 4 * 8, 9 * 16 },
		4,
		{ 2015, 2099 },
		1,
		'0',
	};
	Text text_slash1 {
		{ 8 * 8, 9 * 16, 1 * 8, 16 },
		"/",
	};
	NumberField field_month {
		{ 9 * 8, 9 * 16 },
		2,
		{ 1, 12 },
		1,
		'0',
	};
	Text text_slash2 {
		{ 11 * 8, 9 * 16, 1 * 8, 16 },
		"/",
	};
	NumberField field_day {
		{ 12 * 8, 9 * 16 },
		2,
		{ 1, 31 },
		1,
		'0',
	};

	NumberField field_hour {
		{ 15 * 8, 9 * 16 },
		2,
		{ 0, 23 },
		1,
		'0',
	};
	Text text_colon1 {
		{ 17 * 8, 9 * 16, 1 * 8, 16 },
		":"
	};
	NumberField field_minute {
		{ 18 * 8, 9 * 16 },
		2,
		{ 0, 59 },
		1,
		'0',
	};
	Text text_colon2 {
		{ 20 * 8, 9 * 16, 1 * 8, 16 },
		":",
	};
	NumberField field_second {
		{ 21 * 8, 9 * 16 },
		2,
		{ 0, 59 },
		1,
		'0',
	};

	Text text_format {
		{ 4 * 8, 11 * 16, 19 * 8, 16 },
		"YYYY/MM/DD HH:MM:SS",
	};

	Button button_ok {
		{ 4 * 8, 13 * 16, 8 * 8, 24 },
		"OK",
	};
	Button button_cancel {
		{ 18 * 8, 13 * 16, 8 * 8, 24 },
		"Cancel",
	};

	void form_init(const SetDateTimeModel model);
	SetDateTimeModel form_collect();
};

struct SetFrequencyCorrectionModel {
	int8_t ppm;
};

class SetFrequencyCorrectionView : public View {
public:
	std::function<void(SetFrequencyCorrectionModel)> on_ok;
	std::function<void()> on_cancel;

	SetFrequencyCorrectionView(NavigationView& nav);

	void focus() override;

private:
	Text text_title {
		{ 5 * 8, 7 * 16, 20 * 8, 16 },
		"Frequency Correction"
	};

	NumberField field_ppm {
		{ 11 * 8, 9 * 16 },
		3,
		{ -50, 50 },
		1,
		'0',
	};
	Text text_ppm {
		{ 15 * 8, 9 * 16, 3 * 8, 16 },
		"PPM",
	};

	Button button_ok {
		{ 4 * 8, 13 * 16, 8 * 8, 24 },
		"OK",
	};
	Button button_cancel {
		{ 18 * 8, 13 * 16, 8 * 8, 24 },
		"Cancel",
	};

	void form_init(const SetFrequencyCorrectionModel model);
	SetFrequencyCorrectionModel form_collect();
};

class AboutView : public View {
public:
	AboutView(NavigationView& nav);

	void focus() override;

private:
	Text text_title {
		{ 100, 96, 40, 16 },
		"About",
	};

	Text text_firmware {
		{ 0, 128, 240, 16 },
<<<<<<< HEAD
		"Firmware Version    HAVOC 0.10",
=======
		"Git Commit Hash        " GIT_REVISION,
>>>>>>> 77199fb3
	};

	Text text_cpld_hackrf {
		{ 0, 144, 240, 16 },
		"HackRF CPLD CRC     0x????????",
	};

	Text text_cpld_portapack {
		{ 0, 160, 240, 16 },
		"PortaPack CPLD CRC  0x????????",
	};

	Button button_ok {
		{ 72, 192, 96, 24 },
		"OK"
	};
};

class SetTouchCalibView : public View {
public:
	SetTouchCalibView(NavigationView& nav);
	void focus() override;
	bool on_touch(const TouchEvent event) override;
private:
	
	Text text_title {
		{ 64, 32, 40, 16 },
		"UL,UR,DL,DR !",
	};
	
	Text text_debugx {
		{ 64, 64, 40, 16 },
		"X",
	};
	
	Text text_debugy {
		{ 64, 80, 40, 16 },
		"Y",
	};
	
	Button button_ok {
		{ 72, 192, 96, 24 },
		"OK"
	};
};

class SetPlayDeadView : public View {
public:
	SetPlayDeadView(NavigationView& nav);
	void focus() override;
private:
	bool entermode = false;
	uint32_t sequence = 0;
	uint8_t keycount, key_code;
	char sequence_txt[11];
	
	Text text_sequence {
		{ 64, 32, 14 * 8, 16 },
		"Enter sequence",
	};
	
	Button button_enter {
		{ 16, 192, 96, 24 },
		"Enter"
	};
	Button button_cancel {
		{ 128, 192, 96, 24 },
		"Cancel"
	};
};

class SetupMenuView : public MenuView {
public:
	SetupMenuView(NavigationView& nav);
};

} /* namespace ui */

#endif/*__UI_SETUP_H__*/<|MERGE_RESOLUTION|>--- conflicted
+++ resolved
@@ -25,7 +25,6 @@
 #include "ui_widget.hpp"
 #include "ui_menu.hpp"
 #include "ui_navigation.hpp"
-#include "portapack_persistent_memory.hpp"
 
 #include <cstdint>
 
@@ -191,11 +190,7 @@
 
 	Text text_firmware {
 		{ 0, 128, 240, 16 },
-<<<<<<< HEAD
-		"Firmware Version    HAVOC 0.10",
-=======
 		"Git Commit Hash        " GIT_REVISION,
->>>>>>> 77199fb3
 	};
 
 	Text text_cpld_hackrf {

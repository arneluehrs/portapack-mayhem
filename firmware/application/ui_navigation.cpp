/*
 * Copyright (C) 2015 Jared Boone, ShareBrained Technology, Inc.
 *
 * This file is part of PortaPack.
 *
 * This program is free software; you can redistribute it and/or modify
 * it under the terms of the GNU General Public License as published by
 * the Free Software Foundation; either version 2, or (at your option)
 * any later version.
 *
 * This program is distributed in the hope that it will be useful,
 * but WITHOUT ANY WARRANTY; without even the implied warranty of
 * MERCHANTABILITY or FITNESS FOR A PARTICULAR PURPOSE.  See the
 * GNU General Public License for more details.
 *
 * You should have received a copy of the GNU General Public License
 * along with this program; see the file COPYING.  If not, write to
 * the Free Software Foundation, Inc., 51 Franklin Street,
 * Boston, MA 02110-1301, USA.
 */

#include "ui_navigation.hpp"

#include "portapack.hpp"
#include "event_m0.hpp"
#include "receiver_model.hpp"
#include "transmitter_model.hpp"
#include "portapack_persistent_memory.hpp"

#include "splash.hpp"

#include "ui_about.hpp"
#include "ui_setup.hpp"
#include "ui_debug.hpp"
<<<<<<< HEAD
#include "ui_receiver.hpp"
#include "ui_rds.hpp"
#include "ui_lcr.hpp"
#include "ui_whistle.hpp"
#include "ui_jammer.hpp"
#include "ui_loadmodule.hpp"
#include "ui_afskrx.hpp"
#include "ui_xylos.hpp"
#include "ui_sigfrx.hpp"
#include "ui_numbers.hpp"

=======

#include "analog_audio_app.hpp"
>>>>>>> 1d2dd4e1
#include "ais_app.hpp"
#include "ert_app.hpp"
#include "tpms_app.hpp"

#include "m4_startup.hpp"
#include "spi_image.hpp"

#include "modules.h"

using namespace portapack;

namespace ui {

/* SystemStatusView ******************************************************/

SystemStatusView::SystemStatusView() {
	add_children({ {
		&button_back,
		&title,
		&button_sleep,
		&sd_card_status_view,
	} });
<<<<<<< HEAD
	sd_card_status_view.set_parent_rect({ 28 * 8, 0 * 16,  2 * 8, 1 * 16 });
=======
>>>>>>> 1d2dd4e1

	button_back.on_select = [this](Button&){
		if( this->on_back ) {
			this->on_back();
		}
	};

<<<<<<< HEAD
	button_sleep.on_select = [this](Button&) {
=======
	button_sleep.on_select = [this](ImageButton&) {
>>>>>>> 1d2dd4e1
		DisplaySleepMessage message;
		EventDispatcher::message_map().send(&message);
	};
}

void SystemStatusView::set_back_visible(bool new_value) {
	button_back.hidden(!new_value);
}

void SystemStatusView::set_title(const std::string new_value) {
	if( new_value.empty() ) {
		title.set(default_title);
	} else {
		title.set(new_value);
	}
}

/* Navigation ************************************************************/

bool NavigationView::is_top() const {
	return view_stack.size() == 1;
}

View* NavigationView::push_view(std::unique_ptr<View> new_view) {
	free_view();

	const auto p = new_view.get();
	view_stack.emplace_back(std::move(new_view));

	update_view();

	return p;
<<<<<<< HEAD
}

void NavigationView::push(View* v) {
	push_view(std::unique_ptr<View>(v));
=======
>>>>>>> 1d2dd4e1
}

void NavigationView::pop() {
	// Can't pop last item from stack.
	if( view_stack.size() > 1 ) {
		free_view();

		view_stack.pop_back();

		update_view();
	}
}

void NavigationView::free_view() {
	remove_child(view());
}

void NavigationView::update_view() {
	const auto new_view = view_stack.back().get();
	add_child(new_view);
	new_view->set_parent_rect({ {0, 0}, size() });
	focus();
	set_dirty();

	if( on_view_changed ) {
		on_view_changed(*new_view);
	}
}

Widget* NavigationView::view() const {
	return children_.empty() ? nullptr : children_[0];
}

void NavigationView::focus() {
	if( view() ) {
		view()->focus();
	}
}

/* TransceiversMenuView **************************************************/

TranspondersMenuView::TranspondersMenuView(NavigationView& nav) {
	add_items<3>({ {
<<<<<<< HEAD
		{ "AIS:  Boats",          ui::Color::white(), [&nav](){ nav.push<AISAppView>(); } },
		{ "ERT:  Utility Meters", ui::Color::white(), [&nav](){ nav.push<ERTAppView>(); } },
		{ "TPMS: Cars",           ui::Color::white(), [&nav](){ nav.push<TPMSAppView>(); } },
=======
		{ "AIS:  Boats",          [&nav](){ nav.push<AISAppView>(); } },
		{ "ERT:  Utility Meters", [&nav](){ nav.push<ERTAppView>(); } },
		{ "TPMS: Cars",           [&nav](){ nav.push<TPMSAppView>(); } },
>>>>>>> 1d2dd4e1
	} });
}

/* ReceiverMenuView ******************************************************/

ReceiverMenuView::ReceiverMenuView(NavigationView& nav) {
	add_items<2>({ {
<<<<<<< HEAD
		{ "Audio",        ui::Color::white(), [&nav](){ nav.push<ReceiverView>(); } },
		{ "Transponders", ui::Color::white(), [&nav](){ nav.push<TranspondersMenuView>(); } },
=======
		{ "Audio",        [&nav](){ nav.push<AnalogAudioView>(); } },
		{ "Transponders", [&nav](){ nav.push<TranspondersMenuView>(); } },
>>>>>>> 1d2dd4e1
	} });
}

/* SystemMenuView ********************************************************/

SystemMenuView::SystemMenuView(NavigationView& nav) {
<<<<<<< HEAD
	add_items<10>({ {
		{ "Play dead",	ui::Color::red(),  			[&nav](){ nav.push<PlayDeadView>(false); } },
		{ "Receiver", ui::Color::cyan(), 			[&nav](){ nav.push<LoadModuleView>(md5_baseband, new ReceiverMenuView(nav)); } },
		//{ "Nordic/BTLE RX", ui::Color::cyan(),	[&nav](){ nav.push(new NotImplementedView { nav }); } },
		{ "Jammer", ui::Color::white(),   			[&nav](){ nav.push<LoadModuleView>(md5_baseband, new JammerView(nav)); } },
		//{ "Audio file TX", ui::Color::white(),	[&nav](){ nav.push(new NotImplementedView { nav }); } },
		//{ "Encoder TX", ui::Color::green(),		[&nav](){ nav.push(new NotImplementedView { nav }); } },
		//{ "Whistle", ui::Color::purple(),  		[&nav](){ nav.push(new LoadModuleView { nav, md5_baseband, new WhistleView { nav, transmitter_model }}); } },
		//{ "SIGFOX RX", ui::Color::orange(),  		[&nav](){ nav.push(new LoadModuleView { nav, md5_baseband, new SIGFRXView 		  { nav, receiver_model }}); } },
		{ "RDS TX", ui::Color::yellow(),  			[&nav](){ nav.push<LoadModuleView>(md5_baseband_tx, new RDSView(nav)); } },
		{ "Xylos TX", ui::Color::orange(),  		[&nav](){ nav.push<LoadModuleView>(md5_baseband_tx, new XylosView(nav)); } },
		//{ "Xylos RX", ui::Color::green(),  		[&nav](){ nav.push(new LoadModuleView { nav, md5_baseband_tx, new XylosRXView	{ nav, receiver_model }}); } },
		//{ "AFSK RX", ui::Color::cyan(),  			[&nav](){ nav.push(new LoadModuleView { nav, md5_baseband, new AFSKRXView         { nav, receiver_model }}); } },
		{ "TEDI/LCR TX", ui::Color::yellow(),  		[&nav](){ nav.push<LoadModuleView>(md5_baseband_tx, new LCRView(nav)); } },
		//{ "Numbers station", ui::Color::purple(),	[&nav](){ nav.push(new LoadModuleView { nav, md5_baseband_tx, new NumbersStationView { nav, transmitter_model }}); } },
		{ "Setup", ui::Color::white(),    			[&nav](){ nav.push<SetupMenuView>(); } },
		{ "About", ui::Color::white(),    			[&nav](){ nav.push<AboutView>(); } },
		{ "Debug", ui::Color::white(),    			[&nav](){ nav.push<DebugMenuView>(); } },
		{ "HackRF", ui::Color::white(),   			[&nav](){ nav.push<HackRFFirmwareView>(); } },
=======
	add_items<7>({ {
		{ "Receiver", [&nav](){ nav.push<ReceiverMenuView>(); } },
		{ "Capture",  [&nav](){ nav.push<NotImplementedView>(); } },
		{ "Analyze",  [&nav](){ nav.push<NotImplementedView>(); } },
		{ "Setup",    [&nav](){ nav.push<SetupMenuView>(); } },
		{ "About",    [&nav](){ nav.push<AboutView>(); } },
		{ "Debug",    [&nav](){ nav.push<DebugMenuView>(); } },
		{ "HackRF",   [&nav](){ nav.push<HackRFFirmwareView>(); } },
>>>>>>> 1d2dd4e1
	} });
}

/* SystemView ************************************************************/

static constexpr ui::Style style_default {
	.font = ui::font::fixed_8x16,
	.background = ui::Color::black(),
	.foreground = ui::Color::white(),
};

SystemView::SystemView(
	Context& context,
	const Rect parent_rect
) : View { parent_rect },
	context_(context)
{
	style_ = &style_default;

	constexpr ui::Dim status_view_height = 16;

	add_child(&status_view);
	status_view.set_parent_rect({
		{ 0, 0 },
		{ parent_rect.width(), status_view_height }
	});
	status_view.on_back = [this]() {
		this->navigation_view.pop();
	};

	add_child(&navigation_view);
	navigation_view.set_parent_rect({
		{ 0, status_view_height },
		{ parent_rect.width(), static_cast<ui::Dim>(parent_rect.height() - status_view_height) }
	});
	navigation_view.on_view_changed = [this](const View& new_view) {
		this->status_view.set_back_visible(!this->navigation_view.is_top());
		this->status_view.set_title(new_view.title());
	};

	// Initial view.
	// TODO: Restore from non-volatile memory?
<<<<<<< HEAD
	
	//if (persistent_memory::playing_dead() == 0x59)
	//	navigation_view.push(new PlayDeadView { navigation_view, true });
	//else
	//	navigation_view.push(new BMPView { navigation_view });
	
	if (portapack::persistent_memory::ui_config() & 1)
		navigation_view.push<BMPView>();
	else
		navigation_view.push<SystemMenuView>();
=======
	navigation_view.push<SystemMenuView>();
>>>>>>> 1d2dd4e1
}

Context& SystemView::context() const {
	return context_;
}

/* HackRFFirmwareView ****************************************************/

HackRFFirmwareView::HackRFFirmwareView(NavigationView& nav) {
	button_yes.on_select = [&nav](Button&){
		m4_request_shutdown();
	};

	button_no.on_select = [&nav](Button&){
		nav.pop();
	};

	add_children({ {
		&text_title,
		&text_description_1,
		&text_description_2,
		&text_description_3,
		&text_description_4,
		&button_yes,
		&button_no,
	} });
}

/* PlayDeadView **********************************************************/

void PlayDeadView::focus() {
	button_done.focus();
}

PlayDeadView::PlayDeadView(NavigationView& nav, bool booting) {
	_booting = booting;
	persistent_memory::set_playing_dead(0x59);
	
	add_children({ {
		&text_playdead1,
		&text_playdead2,
		&button_done,
	} });
	
	button_done.on_dir = [this,&nav](Button&, KeyEvent key){
		sequence = (sequence<<3) | static_cast<std::underlying_type<KeyEvent>::type>(key);
	};
	
	button_done.on_select = [this,&nav](Button&){
		if (sequence == persistent_memory::playdead_sequence()) {
			persistent_memory::set_playing_dead(0);
			if (_booting) {
				nav.pop();
				nav.push<SystemMenuView>();
			} else {
				nav.pop();
			}
		} else {
			sequence = 0;
		}
	};
}

void HackRFFirmwareView::focus() {
	button_no.focus();
}

/* NotImplementedView ****************************************************/

NotImplementedView::NotImplementedView(NavigationView& nav) {
	button_done.on_select = [&nav](Button&){
		nav.pop();
	};

	add_children({ {
		&text_title,
		&button_done,
	} });
}

void NotImplementedView::focus() {
	button_done.focus();
}

} /* namespace ui */<|MERGE_RESOLUTION|>--- conflicted
+++ resolved
@@ -32,7 +32,6 @@
 #include "ui_about.hpp"
 #include "ui_setup.hpp"
 #include "ui_debug.hpp"
-<<<<<<< HEAD
 #include "ui_receiver.hpp"
 #include "ui_rds.hpp"
 #include "ui_lcr.hpp"
@@ -44,10 +43,7 @@
 #include "ui_sigfrx.hpp"
 #include "ui_numbers.hpp"
 
-=======
-
 #include "analog_audio_app.hpp"
->>>>>>> 1d2dd4e1
 #include "ais_app.hpp"
 #include "ert_app.hpp"
 #include "tpms_app.hpp"
@@ -70,10 +66,6 @@
 		&button_sleep,
 		&sd_card_status_view,
 	} });
-<<<<<<< HEAD
-	sd_card_status_view.set_parent_rect({ 28 * 8, 0 * 16,  2 * 8, 1 * 16 });
-=======
->>>>>>> 1d2dd4e1
 
 	button_back.on_select = [this](Button&){
 		if( this->on_back ) {
@@ -81,11 +73,7 @@
 		}
 	};
 
-<<<<<<< HEAD
-	button_sleep.on_select = [this](Button&) {
-=======
 	button_sleep.on_select = [this](ImageButton&) {
->>>>>>> 1d2dd4e1
 		DisplaySleepMessage message;
 		EventDispatcher::message_map().send(&message);
 	};
@@ -118,13 +106,10 @@
 	update_view();
 
 	return p;
-<<<<<<< HEAD
 }
 
 void NavigationView::push(View* v) {
 	push_view(std::unique_ptr<View>(v));
-=======
->>>>>>> 1d2dd4e1
 }
 
 void NavigationView::pop() {
@@ -168,15 +153,9 @@
 
 TranspondersMenuView::TranspondersMenuView(NavigationView& nav) {
 	add_items<3>({ {
-<<<<<<< HEAD
 		{ "AIS:  Boats",          ui::Color::white(), [&nav](){ nav.push<AISAppView>(); } },
 		{ "ERT:  Utility Meters", ui::Color::white(), [&nav](){ nav.push<ERTAppView>(); } },
 		{ "TPMS: Cars",           ui::Color::white(), [&nav](){ nav.push<TPMSAppView>(); } },
-=======
-		{ "AIS:  Boats",          [&nav](){ nav.push<AISAppView>(); } },
-		{ "ERT:  Utility Meters", [&nav](){ nav.push<ERTAppView>(); } },
-		{ "TPMS: Cars",           [&nav](){ nav.push<TPMSAppView>(); } },
->>>>>>> 1d2dd4e1
 	} });
 }
 
@@ -184,20 +163,14 @@
 
 ReceiverMenuView::ReceiverMenuView(NavigationView& nav) {
 	add_items<2>({ {
-<<<<<<< HEAD
 		{ "Audio",        ui::Color::white(), [&nav](){ nav.push<ReceiverView>(); } },
 		{ "Transponders", ui::Color::white(), [&nav](){ nav.push<TranspondersMenuView>(); } },
-=======
-		{ "Audio",        [&nav](){ nav.push<AnalogAudioView>(); } },
-		{ "Transponders", [&nav](){ nav.push<TranspondersMenuView>(); } },
->>>>>>> 1d2dd4e1
 	} });
 }
 
 /* SystemMenuView ********************************************************/
 
 SystemMenuView::SystemMenuView(NavigationView& nav) {
-<<<<<<< HEAD
 	add_items<10>({ {
 		{ "Play dead",	ui::Color::red(),  			[&nav](){ nav.push<PlayDeadView>(false); } },
 		{ "Receiver", ui::Color::cyan(), 			[&nav](){ nav.push<LoadModuleView>(md5_baseband, new ReceiverMenuView(nav)); } },
@@ -217,16 +190,6 @@
 		{ "About", ui::Color::white(),    			[&nav](){ nav.push<AboutView>(); } },
 		{ "Debug", ui::Color::white(),    			[&nav](){ nav.push<DebugMenuView>(); } },
 		{ "HackRF", ui::Color::white(),   			[&nav](){ nav.push<HackRFFirmwareView>(); } },
-=======
-	add_items<7>({ {
-		{ "Receiver", [&nav](){ nav.push<ReceiverMenuView>(); } },
-		{ "Capture",  [&nav](){ nav.push<NotImplementedView>(); } },
-		{ "Analyze",  [&nav](){ nav.push<NotImplementedView>(); } },
-		{ "Setup",    [&nav](){ nav.push<SetupMenuView>(); } },
-		{ "About",    [&nav](){ nav.push<AboutView>(); } },
-		{ "Debug",    [&nav](){ nav.push<DebugMenuView>(); } },
-		{ "HackRF",   [&nav](){ nav.push<HackRFFirmwareView>(); } },
->>>>>>> 1d2dd4e1
 	} });
 }
 
@@ -269,7 +232,6 @@
 
 	// Initial view.
 	// TODO: Restore from non-volatile memory?
-<<<<<<< HEAD
 	
 	//if (persistent_memory::playing_dead() == 0x59)
 	//	navigation_view.push(new PlayDeadView { navigation_view, true });
@@ -280,9 +242,6 @@
 		navigation_view.push<BMPView>();
 	else
 		navigation_view.push<SystemMenuView>();
-=======
-	navigation_view.push<SystemMenuView>();
->>>>>>> 1d2dd4e1
 }
 
 Context& SystemView::context() const {

/*
 * Copyright (C) 2015 Jared Boone, ShareBrained Technology, Inc.
 * Copyright (C) 2016 Furrtek
 *
 * This file is part of PortaPack.
 *
 * This program is free software; you can redistribute it and/or modify
 * it under the terms of the GNU General Public License as published by
 * the Free Software Foundation; either version 2, or (at your option)
 * any later version.
 *
 * This program is distributed in the hope that it will be useful,
 * but WITHOUT ANY WARRANTY; without even the implied warranty of
 * MERCHANTABILITY or FITNESS FOR A PARTICULAR PURPOSE.  See the
 * GNU General Public License for more details.
 *
 * You should have received a copy of the GNU General Public License
 * along with this program; see the file COPYING.  If not, write to
 * the Free Software Foundation, Inc., 51 Franklin Street,
 * Boston, MA 02110-1301, USA.
 */

#include "ui_navigation.hpp"

//#include "modules.h"

#include "portapack.hpp"
#include "event_m0.hpp"
#include "bmp_splash.hpp"
#include "bmp_modal_warning.hpp"
#include "portapack_persistent_memory.hpp"

#include "ui_about_simple.hpp"
#include "ui_adsb_rx.hpp"
#include "ui_adsb_tx.hpp"
#include "ui_afsk_rx.hpp"
#include "ui_aprs_rx.hpp"
#include "ui_btle_rx.hpp"
#include "ui_nrf_rx.hpp"
#include "ui_aprs_tx.hpp"
#include "ui_bht_tx.hpp"
#include "ui_coasterp.hpp"
#include "ui_debug.hpp"
#include "ui_encoders.hpp"
#include "ui_epirb.hpp"
#include "ui_fileman.hpp"
#include "ui_freqman.hpp"
#include "ui_jammer.hpp"
#include "ui_keyfob.hpp"
#include "ui_lcr.hpp"
#include "ui_mictx.hpp"
#include "ui_morse.hpp"
//#include "ui_numbers.hpp"
//#include "ui_nuoptix.hpp"
//#include "ui_playdead.hpp"
#include "ui_pocsag_tx.hpp"
#include "ui_rds.hpp"
#include "ui_remote.hpp"
#include "ui_scanner.hpp"
#include "ui_search.hpp"
#include "ui_sd_wipe.hpp"
#include "ui_settings.hpp"
#include "ui_siggen.hpp"
#include "ui_sonde.hpp"
#include "ui_sstvtx.hpp"
//#include "ui_test.hpp"
#include "ui_tone_search.hpp"
#include "ui_touchtunes.hpp"
#include "ui_view_wav.hpp"
#include "ui_whipcalc.hpp"

//#include "acars_app.hpp"
#include "ais_app.hpp"
#include "analog_audio_app.hpp"
#include "analog_tv_app.hpp"
#include "capture_app.hpp"
#include "ert_app.hpp"
#include "lge_app.hpp"
#include "pocsag_app.hpp"
#include "replay_app.hpp"
#include "gps_sim_app.hpp"
#include "soundboard_app.hpp"
#include "tpms_app.hpp"

#include "core_control.hpp"
#include "ui_looking_glass_app.hpp"
#include "file.hpp"
#include "png_writer.hpp"

using portapack::receiver_model;
using portapack::transmitter_model;

namespace ui {

/* SystemStatusView ******************************************************/

SystemStatusView::SystemStatusView(
	NavigationView& nav
) : nav_ (nav)
{
	static constexpr Style style_systemstatus {
		.font = font::fixed_8x16,
		.background = Color::dark_grey(),
		.foreground = Color::white(),
	};

	add_children({
		&backdrop,
		&button_back,
		&title,
		&button_title,
		&button_speaker,
		&button_stealth,
		//&button_textentry,
		&button_camera,
		&button_sleep,
		&button_bias_tee,
		&button_clock_status,
		&sd_card_status_view,
	});

	if (portapack::persistent_memory::config_speaker())
		button_speaker.hidden(false);
	else
		button_speaker.hidden(true);

	button_back.id = -1;	// Special ID used by FocusManager
	title.set_style(&style_systemstatus);

	if (portapack::persistent_memory::stealth_mode())
		button_stealth.set_foreground(ui::Color::green());

	/*if (!portapack::persistent_memory::ui_config_textentry())
		button_textentry.set_bitmap(&bitmap_icon_keyboard);
	else
		button_textentry.set_bitmap(&bitmap_icon_unistroke);*/

	refresh();

	button_back.on_select = [this](ImageButton&){
		if (this->on_back)
			this->on_back();
	};

	button_title.on_select = [this](ImageButton&) {
		this->on_title();
	};

	button_speaker.on_select = [this](ImageButton&) {
 		this->on_speaker();
 	};

	button_stealth.on_select = [this](ImageButton&) {
		this->on_stealth();
	};

	button_bias_tee.on_select = [this](ImageButton&) {
		this->on_bias_tee();
	};

	/*button_textentry.on_select = [this](ImageButton&) {
		this->on_textentry();
	};*/

	button_camera.on_select = [this](ImageButton&) {
		this->on_camera();
	};

	button_sleep.on_select = [this](ImageButton&) {
		DisplaySleepMessage message;
		EventDispatcher::send_message(message);
	};

	button_clock_status.on_select = [this](ImageButton&) {
		this->on_clk();
	};
}

void SystemStatusView::refresh() {
	if (!portapack::persistent_memory::config_speaker()) {
		button_speaker.set_foreground(Color::light_grey());
		button_speaker.set_bitmap(&bitmap_icon_speaker_mute);
		button_speaker.hidden(false);
	}
	else {
		button_speaker.hidden(true);
	}
	if (portapack::get_antenna_bias()) {
		button_bias_tee.set_bitmap(&bitmap_icon_biast_on);
		button_bias_tee.set_foreground(ui::Color::yellow());
	} else {
		button_bias_tee.set_bitmap(&bitmap_icon_biast_off);
		button_bias_tee.set_foreground(ui::Color::light_grey());
	}

	if (portapack::clock_manager.get_reference().source == ClockManager::ReferenceSource::External) {
		button_clock_status.set_bitmap(&bitmap_icon_clk_ext);
//		button_bias_tee.set_foreground(ui::Color::green());   Typo?
	} else {
		button_clock_status.set_bitmap(&bitmap_icon_clk_int);
//		button_bias_tee.set_foreground(ui::Color::green());
	}
	if(portapack::persistent_memory::clkout_enabled()) {
		button_clock_status.set_foreground(ui::Color::green());
	} else {
		button_clock_status.set_foreground(ui::Color::light_grey());
	}

	set_dirty();
}

void SystemStatusView::set_back_enabled(bool new_value) {

	if(new_value){
		add_child(&button_back);
	}
	else{
		remove_child(&button_back);
	}
}

void SystemStatusView::set_title_image_enabled(bool new_value) {

	if(new_value){
		add_child(&button_title);
	}
	else{
		remove_child(&button_title);
	}
}

void SystemStatusView::set_title(const std::string new_value) {
	if( new_value.empty() ) {
		title.set(default_title);
	} else {
		title.set(new_value);
	}
}

void SystemStatusView::on_speaker() {
 	if (!portapack::speaker_mode)
 	{
 		portapack::set_speaker_mode(true);
 		button_speaker.set_foreground(Color::green());
		button_speaker.set_bitmap(&bitmap_icon_speaker);
 	}
 	else
 	{
 		portapack::set_speaker_mode(false);
 		button_speaker.set_foreground(Color::light_grey());
		button_speaker.set_bitmap(&bitmap_icon_speaker_mute);
 	}

 }


void SystemStatusView::on_stealth() {
	bool mode = not portapack::persistent_memory::stealth_mode();

	portapack::persistent_memory::set_stealth_mode(mode);

	button_stealth.set_foreground(mode ? Color::green() : Color::light_grey());
}

void SystemStatusView::on_bias_tee() {
	if (!portapack::antenna_bias) {
		nav_.display_modal("Bias voltage", "Enable DC voltage on\nantenna connector?", YESNO, [this](bool v) {
				if (v) {
					portapack::set_antenna_bias(true);
					//radio::set_antenna_bias(true);
					receiver_model.set_antenna_bias();
					transmitter_model.set_antenna_bias();
					refresh();
				}
			});
	} else {
		portapack::set_antenna_bias(false);
		//radio::set_antenna_bias(false);
		receiver_model.set_antenna_bias();
		transmitter_model.set_antenna_bias();
		refresh();
	}
}

/*void SystemStatusView::on_textentry() {
	uint8_t cfg;

	cfg = portapack::persistent_memory::ui_config_textentry();
	portapack::persistent_memory::set_config_textentry(cfg ^ 1);

	if (!cfg)
		button_textentry.set_bitmap(&bitmap_icon_unistroke);
	else
		button_textentry.set_bitmap(&bitmap_icon_keyboard);
}*/

void SystemStatusView::on_camera() {
	auto path = next_filename_stem_matching_pattern(u"SCR_????");
	if( path.empty() ) {
		return;
	}

	PNGWriter png;
	auto create_error = png.create(path.replace_extension(u".PNG"));
	if( create_error.is_valid() ) {
		return;
	}

	for(int i = 0; i < 320; i++) {
		std::array<ColorRGB888, 240> row;
		portapack::display.read_pixels({ 0, i, 240, 1 }, row);
		png.write_scanline(row);
	}
}

void SystemStatusView::on_clk() {
	bool v = portapack::persistent_memory::clkout_enabled();
	if(v) {
		v = false;
	} else {
		v = true;
	}
	portapack::clock_manager.enable_clock_output(v);
	portapack::persistent_memory::set_clkout_enabled(v);
	refresh();
}

void SystemStatusView::on_title() {
	if(nav_.is_top())
		nav_.push<AboutView>();
	else
		nav_.pop();
}

/* Information View *****************************************************/

InformationView::InformationView(
	NavigationView& nav
) : nav_ (nav)
{
		static constexpr Style style_infobar {
		.font = font::fixed_8x16,
		.background = {33, 33, 33},
		.foreground = Color::white(),
	};

	add_children({
	&backdrop,
	&version,
	&ltime
	});

	version.set_style(&style_infobar);

	ltime.set_hide_clock(portapack::persistent_memory::hide_clock());
	ltime.set_style(&style_infobar);
	ltime.set_seconds_enabled(true);
	ltime.set_date_enabled(portapack::persistent_memory::clock_with_date());
	set_dirty();
}

void InformationView::refresh() {
	ltime.set_hide_clock(portapack::persistent_memory::hide_clock());
	ltime.set_seconds_enabled(true);
	ltime.set_date_enabled(portapack::persistent_memory::clock_with_date());

}

/* Navigation ************************************************************/

bool NavigationView::is_top() const {
	return view_stack.size() == 1;
}

View* NavigationView::push_view(std::unique_ptr<View> new_view) {
	free_view();

	const auto p = new_view.get();
	view_stack.emplace_back(std::move(new_view));

	update_view();

	return p;
}

void NavigationView::pop() {
	if( view() == modal_view ) {
		modal_view = nullptr;
	}

	// Can't pop last item from stack.
	if( view_stack.size() > 1 ) {
		free_view();

		view_stack.pop_back();

		update_view();
	}

}

void NavigationView::pop_modal() {
	if( view() == modal_view ) {
		modal_view = nullptr;
	}

	// Pop modal view + underlying app view
	if( view_stack.size() > 2 ) {
		free_view();
		view_stack.pop_back();
		free_view();
		view_stack.pop_back();

		update_view();
	}
}

void NavigationView::display_modal(
	const std::string& title,
	const std::string& message
) {
	display_modal(title, message, INFO, nullptr);
}

void NavigationView::display_modal(
	const std::string& title,
	const std::string& message,
	const modal_t type,
	const std::function<void(bool)> on_choice
) {
	/* If a modal view is already visible, don't display another */
	if( !modal_view ) {
		modal_view = push<ModalMessageView>(title, message, type, on_choice);
	}
}

void NavigationView::free_view() {
	remove_child(view());
}

void NavigationView::update_view() {
	const auto new_view = view_stack.back().get();

	add_child(new_view);
	new_view->set_parent_rect({ {0, 0}, size() });

	focus();
	set_dirty();

	if( on_view_changed ) {
		on_view_changed(*new_view);
	}
}

Widget* NavigationView::view() const {
	return children_.empty() ? nullptr : children_[0];
}

void NavigationView::focus() {
	if( view() ) {
		view()->focus();
	}
}

/* ReceiversMenuView *****************************************************/

ReceiversMenuView::ReceiversMenuView(NavigationView& nav) {
    if( portapack::persistent_memory::show_gui_return_icon() )
    {
        add_items( { { "..", ui::Color::light_grey(),&bitmap_icon_previous , [&nav](){ nav.pop(); } } } );
    }
    add_items( {
		{ "ADS-B", 		ui::Color::green(),		&bitmap_icon_adsb,		[&nav](){ nav.push<ADSBRxView>(); }, },
		//{ "ACARS", 		ui::Color::yellow(),	&bitmap_icon_adsb,		[&nav](){ nav.push<ACARSAppView>(); }, },
		{ "AIS Boats",	ui::Color::green(),		&bitmap_icon_ais,		[&nav](){ nav.push<AISAppView>(); } },
		{ "AFSK", 		ui::Color::yellow(),	&bitmap_icon_modem,	[&nav](){ nav.push<AFSKRxView>(); } },
		{ "BTLE",		ui::Color::yellow(),	&bitmap_icon_btle,		[&nav](){ nav.push<BTLERxView>(); } },
		{ "NRF", 		ui::Color::yellow(),	&bitmap_icon_nrf,		[&nav](){ nav.push<NRFRxView>(); } },
		{ "Audio", 		ui::Color::green(),		&bitmap_icon_speaker,	[&nav](){ nav.push<AnalogAudioView>(); } },
		{ "Analog TV", 	ui::Color::yellow(),	&bitmap_icon_sstv,		[&nav](){ nav.push<AnalogTvView>(); } },
		{ "ERT Meter", 	ui::Color::green(), 	&bitmap_icon_ert,		[&nav](){ nav.push<ERTAppView>(); } },
		{ "POCSAG", 	ui::Color::green(),		&bitmap_icon_pocsag,	[&nav](){ nav.push<POCSAGAppView>(); } },
		{ "Radiosnde", 	ui::Color::green(),		&bitmap_icon_sonde,		[&nav](){ nav.push<SondeView>(); } },
		{ "EPIRB",  	ui::Color::green(),		&bitmap_icon_epirb,		[&nav](){ nav.push<EpirbView>(); } },
		{ "TPMS Cars", 	ui::Color::green(),		&bitmap_icon_tpms,		[&nav](){ nav.push<TPMSAppView>(); } },
		{ "APRS", 		ui::Color::green(),		&bitmap_icon_aprs,		[&nav](){ nav.push<APRSRXView>(); } }
		/*
		{ "DMR", 		ui::Color::dark_grey(),	&bitmap_icon_dmr,		[&nav](){ nav.push<NotImplementedView>(); } },
		{ "SIGFOX", 	ui::Color::dark_grey(),	&bitmap_icon_fox,		[&nav](){ nav.push<NotImplementedView>(); } }, // SIGFRXView
		{ "LoRa", 		ui::Color::dark_grey(),	&bitmap_icon_lora,		[&nav](){ nav.push<NotImplementedView>(); } },
		{ "SSTV", 		ui::Color::dark_grey(), &bitmap_icon_sstv,		[&nav](){ nav.push<NotImplementedView>(); } },
		{ "TETRA", 		ui::Color::dark_grey(),	&bitmap_icon_tetra,		[&nav](){ nav.push<NotImplementedView>(); } },*/
<<<<<<< HEAD
	});

	//set_highlighted(4);		// Default selection is "Audio"
=======
	} );

	//set_highlighted(0);		// Default selection is "Audio"
>>>>>>> 2a5c4cdf
}

/* TransmittersMenuView **************************************************/

TransmittersMenuView::TransmittersMenuView(NavigationView& nav) {
    if( portapack::persistent_memory::show_gui_return_icon() )
    {
        add_items( { { "..", ui::Color::light_grey(),&bitmap_icon_previous , [&nav](){ nav.pop(); } } } );
    }
    add_items({
		{ "ADS-B [S]",		ui::Color::yellow(), 	&bitmap_icon_adsb,		[&nav](){ nav.push<ADSBTxView>(); } },
		{ "APRS", 			ui::Color::green(),		&bitmap_icon_aprs,		[&nav](){ nav.push<APRSTXView>(); } },
		{ "BHT Xy/EP", 		ui::Color::green(), 	&bitmap_icon_bht,		[&nav](){ nav.push<BHTView>(); } },
		{ "GPS Sim",		ui::Color::yellow(),	&bitmap_icon_gps_sim,		[&nav](){ nav.push<GpsSimAppView>(); } },
		{ "Jammer", 		ui::Color::green(),		&bitmap_icon_jammer,	[&nav](){ nav.push<JammerView>(); } },
		{ "Key fob", 		ui::Color::orange(),	&bitmap_icon_keyfob,	[&nav](){ nav.push<KeyfobView>(); } },
		{ "LGE tool", 		ui::Color::yellow(),	&bitmap_icon_lge,		[&nav](){ nav.push<LGEView>(); } },
		{ "Morse",			ui::Color::green(),		&bitmap_icon_morse,		[&nav](){ nav.push<MorseView>(); } },
		{ "BurgerPgr",		ui::Color::yellow(), 	&bitmap_icon_burger,	[&nav](){ nav.push<CoasterPagerView>(); } },
		//{ "Nuoptix DTMF", 	ui::Color::green(),		&bitmap_icon_nuoptix,	[&nav](){ nav.push<NuoptixView>(); } },
		{ "OOK",			ui::Color::yellow(),	&bitmap_icon_remote,	[&nav](){ nav.push<EncodersView>(); } },
		{ "POCSAG", 		ui::Color::green(),		&bitmap_icon_pocsag,	[&nav](){ nav.push<POCSAGTXView>(); } },
		{ "RDS",			ui::Color::green(),		&bitmap_icon_rds,		[&nav](){ nav.push<RDSView>(); } },
		{ "Soundbrd",		ui::Color::green(), 	&bitmap_icon_soundboard,[&nav](){ nav.push<SoundBoardView>(); } },
		{ "SSTV", 			ui::Color::green(), 	&bitmap_icon_sstv,		[&nav](){ nav.push<SSTVTXView>(); } },
		{ "TEDI/LCR",		ui::Color::yellow(), 	&bitmap_icon_lcr,		[&nav](){ nav.push<LCRView>(); } },
		{ "TouchTune",		ui::Color::yellow(),	&bitmap_icon_remote,	[&nav](){ nav.push<TouchTunesView>(); } },
		//{ "Remote",			ui::Color::dark_grey(),	&bitmap_icon_remote,	[&nav](){ nav.push<RemoteView>(); } },
	});
}

/* UtilitiesMenuView *****************************************************/

UtilitiesMenuView::UtilitiesMenuView(NavigationView& nav) {
    if( portapack::persistent_memory::show_gui_return_icon() )
    {
        add_items( { { "..", ui::Color::light_grey(),&bitmap_icon_previous , [&nav](){ nav.pop(); } } } );
    }
	add_items({
		//{ "Test app", 		ui::Color::dark_grey(),	nullptr,				[&nav](){ nav.push<TestView>(); } },
		{ "Freq. manager",	ui::Color::green(), 	&bitmap_icon_freqman,		[&nav](){ nav.push<FrequencyManagerView>(); } },
		{ "File manager", 	ui::Color::yellow(),	&bitmap_icon_dir,			[&nav](){ nav.push<FileManagerView>(); } },
		//{ "Notepad",		ui::Color::dark_grey(),	&bitmap_icon_notepad,		[&nav](){ nav.push<NotImplementedView>(); } },
		{ "Signal gen", 	ui::Color::green(), 	&bitmap_icon_cwgen,			[&nav](){ nav.push<SigGenView>(); } },
		//{ "Tone search",	ui::Color::dark_grey(), nullptr,					[&nav](){ nav.push<ToneSearchView>(); } },
		{ "WAV viewer",	ui::Color::yellow(),	&bitmap_icon_soundboard,	[&nav](){ nav.push<ViewWavView>(); } },
		{ "Antenna length",	ui::Color::green(),		&bitmap_icon_tools_antenna,	[&nav](){ nav.push<WhipCalcView>(); } },
		{ "Wipe SD Card",	ui::Color::red(),		&bitmap_icon_tools_wipesd,	[&nav](){ nav.push<WipeSDView>(); } },
	});
	set_max_rows(2); // allow wider buttons
}

/* SystemMenuView ********************************************************/

void SystemMenuView::hackrf_mode(NavigationView& nav) {
	nav.push<ModalMessageView>("HackRF mode", " This mode enables HackRF\n functionality. To return,\n  press the reset button.\n\n  Switch to HackRF mode?", YESNO,
		[this](bool choice) {
			if (choice) {
				EventDispatcher::request_stop();
			}
		}
	);
}

SystemMenuView::SystemMenuView(NavigationView& nav) {
	add_items({
		//{ "Play dead",				ui::Color::red(),		&bitmap_icon_playdead,	[&nav](){ nav.push<PlayDeadView>(); } },
		{ "Receive", 	ui::Color::cyan(),			&bitmap_icon_receivers,	[&nav](){ nav.push<ReceiversMenuView>(); } },
		{ "Transmit", 	ui::Color::cyan(),			&bitmap_icon_transmit,	[&nav](){ nav.push<TransmittersMenuView>(); } },
		{ "Capture",	ui::Color::red(),			&bitmap_icon_capture,	[&nav](){ nav.push<CaptureAppView>(); } },
		{ "Replay",		ui::Color::green(),			&bitmap_icon_replay,	[&nav](){ nav.push<ReplayAppView>(); } },
		{ "Search",		ui::Color::yellow(),	    &bitmap_icon_search,	[&nav](){ nav.push<SearchView>(); } },
		{ "Scanner",	ui::Color::yellow(),			&bitmap_icon_scanner,	[&nav](){ nav.push<ScannerView>(); } },
		{ "Microphone",	ui::Color::yellow(),		&bitmap_icon_microphone,[&nav](){ nav.push<MicTXView>(); } },
		{ "Looking Glass",	ui::Color::yellow(),		&bitmap_icon_looking,	[&nav](){ nav.push<GlassView>(); } },
		{ "Utilities",		ui::Color::cyan(),			&bitmap_icon_utilities,	[&nav](){ nav.push<UtilitiesMenuView>(); } },
		{ "Settings", 	ui::Color::cyan(),			&bitmap_icon_setup,	  	[&nav](){ nav.push<SettingsMenuView>(); } },
		{ "Debug",		ui::Color::light_grey(),	&bitmap_icon_debug,		[&nav](){ nav.push<DebugMenuView>(); } },
		{ "HackRF", 	ui::Color::cyan(),			&bitmap_icon_hackrf,	[this, &nav](){ hackrf_mode(nav); } },
		//{ "About", 		ui::Color::cyan(),			nullptr,				[&nav](){ nav.push<AboutView>(); } }
	});
	set_max_rows(2); // allow wider buttons
	set_arrow_enabled(false);
	//set_highlighted(1);		// Startup selection
}

/* SystemView ************************************************************/

static constexpr ui::Style style_default {
	.font = ui::font::fixed_8x16,
	.background = ui::Color::black(),
	.foreground = ui::Color::white()
};

SystemView::SystemView(
	Context& context,
	const Rect parent_rect
) : View { parent_rect },
	context_(context)
{
	set_style(&style_default);

	constexpr ui::Dim status_view_height = 16;
	constexpr ui::Dim info_view_height = 16;

	add_child(&status_view);
	status_view.set_parent_rect({
		{ 0, 0 },
		{ parent_rect.width(), status_view_height }
	});
	status_view.on_back = [this]() {
		this->navigation_view.pop();
	};

	add_child(&navigation_view);
	navigation_view.set_parent_rect({
		{ 0, status_view_height },
		{ parent_rect.width(), static_cast<ui::Dim>(parent_rect.height() - status_view_height) }
	});

	add_child(&info_view);
	info_view.set_parent_rect({
		{0, 19 * 16},
		{ parent_rect.width(), info_view_height }
	});

	navigation_view.on_view_changed = [this](const View& new_view) {

		if(!this->navigation_view.is_top()){
			remove_child(&info_view);
		}
		else{
			add_child(&info_view);
			info_view.refresh();
		}

		this->status_view.set_back_enabled(!this->navigation_view.is_top());
		this->status_view.set_title_image_enabled(this->navigation_view.is_top());
		this->status_view.set_title(new_view.title());
		this->status_view.set_dirty();

	};


	// portapack::persistent_memory::set_playdead_sequence(0x8D1);

	// Initial view
	/*if ((portapack::persistent_memory::playing_dead() == 0x5920C1DF) ||		// Enable code
		(portapack::persistent_memory::ui_config() & 16)) {					// Login option
		navigation_view.push<PlayDeadView>();
	} else {*/

		navigation_view.push<SystemMenuView>();

		if (portapack::persistent_memory::config_splash())
		{
			navigation_view.push<BMPView>();
		}
			status_view.set_back_enabled(false);
			status_view.set_title_image_enabled(true);
			status_view.set_dirty();
		//else
		//	navigation_view.push<SystemMenuView>();

	//}
}

Context& SystemView::context() const {
	return context_;
}

/* ***********************************************************************/

void BMPView::focus() {
	button_done.focus();
}

BMPView::BMPView(NavigationView& nav) {
	add_children({
		&button_done
	});

	button_done.on_select = [this, &nav](Button&){
		nav.pop();
	};
}

void BMPView::paint(Painter&) {
	if(!portapack::display.drawBMP2({ 0, 0 }, "splash.bmp"))
		portapack::display.drawBMP({(240 - 230) / 2, (320 - 50) / 2 - 10}, splash_bmp, false);
}

/* NotImplementedView ****************************************************/

/*NotImplementedView::NotImplementedView(NavigationView& nav) {
	button_done.on_select = [&nav](Button&){
		nav.pop();
	};

	add_children({
		&text_title,
		&button_done,
	});
}

void NotImplementedView::focus() {
	button_done.focus();
}*/

/* ModalMessageView ******************************************************/

ModalMessageView::ModalMessageView(
	NavigationView& nav,
	const std::string& title,
	const std::string& message,
	const modal_t type,
	const std::function<void(bool)> on_choice
) : title_ { title },
	message_ { message },
	type_ { type },
	on_choice_ { on_choice }
{
	if (type == INFO) {
		add_child(&button_ok);

		button_ok.on_select = [&nav](Button&){
			nav.pop();
		};
	} else if (type == YESNO) {
		add_children({
			&button_yes,
			&button_no
		});

		button_yes.on_select = [this, &nav](Button&){
			if (on_choice_) on_choice_(true);
			nav.pop();
		};
		button_no.on_select = [this, &nav](Button&){
			if (on_choice_) on_choice_(false);
			nav.pop();
		};
	} else if (type == YESCANCEL) {
		add_children({
			&button_yes,
			&button_no
		});

		button_yes.on_select = [this, &nav](Button&){
			if (on_choice_) on_choice_(true);
			nav.pop();
		};
		button_no.on_select = [this, &nav](Button&){
			//if (on_choice_) on_choice_(false);
			nav.pop_modal();
		};
	} else {	// ABORT
		add_child(&button_ok);

		button_ok.on_select = [this, &nav](Button&){
			if (on_choice_) on_choice_(true);
			nav.pop_modal();
		};
	}
}

void ModalMessageView::paint(Painter& painter) {
	size_t pos, i = 0, start = 0;

	portapack::display.drawBMP({ 100, 48 }, modal_warning_bmp, false);

	// Terrible...
	while ((pos = message_.find("\n", start)) != std::string::npos) {
		painter.draw_string(
			{ 1 * 8, (Coord)(120 + (i * 16)) },
			style(),
			message_.substr(start, pos - start)
		);
		i++;
		start = pos + 1;
	}
	painter.draw_string(
		{ 1 * 8, (Coord)(120 + (i * 16)) },
		style(),
		message_.substr(start, pos)
	);
}

void ModalMessageView::focus() {
	if ((type_ == YESNO) || (type_ == YESCANCEL)) {
		button_yes.focus();
	} else {
		button_ok.focus();
	}
}

} /* namespace ui */<|MERGE_RESOLUTION|>--- conflicted
+++ resolved
@@ -490,15 +490,9 @@
 		{ "LoRa", 		ui::Color::dark_grey(),	&bitmap_icon_lora,		[&nav](){ nav.push<NotImplementedView>(); } },
 		{ "SSTV", 		ui::Color::dark_grey(), &bitmap_icon_sstv,		[&nav](){ nav.push<NotImplementedView>(); } },
 		{ "TETRA", 		ui::Color::dark_grey(),	&bitmap_icon_tetra,		[&nav](){ nav.push<NotImplementedView>(); } },*/
-<<<<<<< HEAD
-	});
-
-	//set_highlighted(4);		// Default selection is "Audio"
-=======
 	} );
 
 	//set_highlighted(0);		// Default selection is "Audio"
->>>>>>> 2a5c4cdf
 }
 
 /* TransmittersMenuView **************************************************/

/*
 * Copyright (C) 2015 Jared Boone, ShareBrained Technology, Inc.
 *
 * This file is part of PortaPack.
 *
 * This program is free software; you can redistribute it and/or modify
 * it under the terms of the GNU General Public License as published by
 * the Free Software Foundation; either version 2, or (at your option)
 * any later version.
 *
 * This program is distributed in the hope that it will be useful,
 * but WITHOUT ANY WARRANTY; without even the implied warranty of
 * MERCHANTABILITY or FITNESS FOR A PARTICULAR PURPOSE.  See the
 * GNU General Public License for more details.
 *
 * You should have received a copy of the GNU General Public License
 * along with this program; see the file COPYING.  If not, write to
 * the Free Software Foundation, Inc., 51 Franklin Street,
 * Boston, MA 02110-1301, USA.
 */

#include "ui_navigation.hpp"

#include "portapack.hpp"
#include "receiver_model.hpp"
#include "transmitter_model.hpp"
#include "portapack_persistent_memory.hpp"

#include "splash.hpp"

#include "ui_setup.hpp"
#include "ui_debug.hpp"
#include "ui_receiver.hpp"
#include "ui_rds.hpp"
#include "ui_lcr.hpp"
#include "ui_whistle.hpp"
#include "ui_jammer.hpp"

#include "m4_startup.hpp"

namespace ui {

/* SystemStatusView ******************************************************/

SystemStatusView::SystemStatusView() {
	add_children({ {
		&portapack,
	} });
}

/* Navigation ************************************************************/

NavigationView::NavigationView()
{
}

void NavigationView::push(View* new_view) {
	// TODO: Trap nullptr?
	// TODO: Trap push of object already on stack?
	view_stack.push_back(new_view);
	set_view(new_view);
}

void NavigationView::pop() {
	// Can't pop last item from stack.
	if( view_stack.size() > 1 ) {
		const auto old_view = view_stack.back();
		view_stack.pop_back();
		const auto new_view = view_stack.back();
		set_view(new_view);
		delete old_view;
	}
}

Widget* NavigationView::view() const {
	return children_.empty() ? nullptr : children_[0];
}

void NavigationView::set_view(Widget* const new_view) {
	const auto old_view = view();
	if( old_view ) {
		remove_child(old_view);
	}

	// TODO: Allow new_view == nullptr?!
	if( new_view ) {
		add_child(new_view);
		new_view->set_parent_rect({ {0, 0}, size() });
		focus();
	}

	set_dirty();
}

void NavigationView::focus() {
	if( view() ) {
		view()->focus();
	}
}

/* SystemMenuView ********************************************************/

SystemMenuView::SystemMenuView(NavigationView& nav) {
<<<<<<< HEAD
	add_items<10>({ {
		{ "Play dead", ui::Color::red(),  [&nav](){ nav.push(new PlayDeadView 		{ nav, false }); } },
		{ "Receiver", ui::Color::white(), [&nav](){ nav.push(new ReceiverView       { nav, receiver_model }); } },
		{ "Jammer", ui::Color::white(),   [&nav](){ nav.push(new JammerView			{ nav, transmitter_model }); } },
		{ "Whistle", ui::Color::white(),  [&nav](){ nav.push(new WhistleView 		{ nav, transmitter_model }); } },
		{ "RDS TX", ui::Color::yellow(),  [&nav](){ nav.push(new RDSView            { nav, transmitter_model }); } },
		{ "LCR TX", ui::Color::orange(),  [&nav](){ nav.push(new LCRView            { nav, transmitter_model }); } },
		{ "Setup", ui::Color::white(),    [&nav](){ nav.push(new SetupMenuView      { nav }); } },
		{ "About", ui::Color::white(),    [&nav](){ nav.push(new AboutView          { nav }); } },
		{ "Debug", ui::Color::white(),    [&nav](){ nav.push(new DebugMenuView      { nav }); } },
		{ "HackRF", ui::Color::white(),   [&nav](){ nav.push(new HackRFFirmwareView { nav }); } },
=======
	add_items<7>({ {
		{ "Receiver", [&nav](){ nav.push(new ReceiverView       { nav, portapack::receiver_model }); } },
		{ "Capture",  [&nav](){ nav.push(new NotImplementedView { nav }); } },
		{ "Analyze",  [&nav](){ nav.push(new NotImplementedView { nav }); } },
		{ "Setup",    [&nav](){ nav.push(new SetupMenuView      { nav }); } },
		{ "About",    [&nav](){ nav.push(new AboutView          { nav }); } },
		{ "Debug",    [&nav](){ nav.push(new DebugMenuView      { nav }); } },
		{ "HackRF",   [&nav](){ nav.push(new HackRFFirmwareView { nav }); } },
>>>>>>> 77199fb3
	} });
}

/* SystemView ************************************************************/

static constexpr ui::Style style_default {
	.font = ui::font::fixed_8x16,
	.background = ui::Color::black(),
	.foreground = ui::Color::white(),
};

SystemView::SystemView(
	Context& context,
	const Rect parent_rect
) : View { parent_rect },
	context_(context)
{
	style_ = &style_default;

	constexpr ui::Dim status_view_height = 16;

	add_child(&status_view);
	status_view.set_parent_rect({
		{ 0, 0 },
		{ parent_rect.width(), status_view_height }
	});

	add_child(&navigation_view);
	navigation_view.set_parent_rect({
		{ 0, status_view_height },
		{ parent_rect.width(), static_cast<ui::Dim>(parent_rect.height() - status_view_height) }
	});

	// Initial view.
	// TODO: Restore from non-volatile memory?
	
	//if (persistent_memory::playing_dead() == 0x59)
	//	navigation_view.push(new PlayDeadView { navigation_view, true });
	//else
		navigation_view.push(new BMPView { navigation_view });
}

Context& SystemView::context() const {
	return context_;
}

/* ***********************************************************************/

void BMPView::focus() {
	button_done.focus();
}

BMPView::BMPView(NavigationView& nav) {
	add_children({ {
		&text_info,
		&button_done
	} });
	
	button_done.on_select = [this,&nav](Button&){
		nav.pop();
		nav.push(new SystemMenuView { nav });
	};
}

void BMPView::paint(Painter& painter) {
	uint32_t pixel_data;
	uint8_t p, by, c, count;
	ui::Color linebuffer[185];
	ui::Coord px = 0, py = 302;
	ui::Color palette[16];
	
	// RLE_4 BMP loader with hardcoded size and no delta :(
	
	pixel_data = splash_bmp[0x0A];
	p = 0;
	for (c = 0x36; c < (0x36+(16*4)); c+=4) {
		palette[p++] = ui::Color(splash_bmp[c+2], splash_bmp[c+1], splash_bmp[c]);
	}
	
	do {
		by = splash_bmp[pixel_data++];
		if (by) {
			count = by;
			by = splash_bmp[pixel_data++];
			for (c = 0; c < count; c+=2) {
				linebuffer[px++] = palette[by >> 4];
				if (px < 185) linebuffer[px++] = palette[by & 15];
			}
			if (pixel_data & 1) pixel_data++;
		} else {
			by = splash_bmp[pixel_data++];
			if (by == 0) {
				portapack::display.render_line({27, py}, 185, linebuffer);
				py--;
				px = 0;
			} else if (by == 1) {
				break;
			} else if (by == 2) {
				// Delta
			} else {
				count = by;
				for (c = 0; c < count; c+=2) {
					by = splash_bmp[pixel_data++];
					linebuffer[px++] = palette[by >> 4];
					if (px < 185) linebuffer[px++] = palette[by & 15];
				}
				if (pixel_data & 1) pixel_data++;
			}
		}
	} while (1);
}

/* PlayDeadView **********************************************************/

void PlayDeadView::focus() {
	button_done.focus();
}

PlayDeadView::PlayDeadView(NavigationView& nav, bool booting) {
	_booting = booting;
	persistent_memory::set_playing_dead(0x59);
	
	add_children({ {
		&text_playdead1,
		&text_playdead2,
		&button_done,
	} });
	
	button_done.on_dir = [this,&nav](Button&, KeyEvent key){
		sequence = (sequence<<3) | static_cast<std::underlying_type<KeyEvent>::type>(key);
	};
	
	button_done.on_select = [this,&nav](Button&){
		if (sequence == persistent_memory::playdead_sequence()) {
			persistent_memory::set_playing_dead(0);
			if (_booting) {
				nav.pop();
				nav.push(new SystemMenuView { nav });
			} else {
				nav.pop();
			}
		} else {
			sequence = 0;
		}
	};
}

/* HackRFFirmwareView ****************************************************/

HackRFFirmwareView::HackRFFirmwareView(NavigationView& nav) {
	button_yes.on_select = [&nav](Button&){
		m4_request_shutdown();
	};
	
	//377.6M: bouts de musique

	button_no.on_select = [&nav](Button&){
		nav.pop();
	};

	add_children({ {
		&text_title,
		&text_description_1,
		&text_description_2,
		&text_description_3,
		&text_description_4,
		&button_yes,
		&button_no,
	} });
}

void HackRFFirmwareView::focus() {
	button_no.focus();
}

/* NotImplementedView ****************************************************/

NotImplementedView::NotImplementedView(NavigationView& nav) {
	button_done.on_select = [&nav](Button&){
		nav.pop();
	};

	add_children({ {
		&text_title,
		&button_done,
	} });
}

void NotImplementedView::focus() {
	button_done.focus();
}

} /* namespace ui */<|MERGE_RESOLUTION|>--- conflicted
+++ resolved
@@ -36,7 +36,10 @@
 #include "ui_whistle.hpp"
 #include "ui_jammer.hpp"
 
+#include "portapack.hpp"
 #include "m4_startup.hpp"
+#include "spi_image.hpp"
+using namespace portapack;
 
 namespace ui {
 
@@ -101,7 +104,6 @@
 /* SystemMenuView ********************************************************/
 
 SystemMenuView::SystemMenuView(NavigationView& nav) {
-<<<<<<< HEAD
 	add_items<10>({ {
 		{ "Play dead", ui::Color::red(),  [&nav](){ nav.push(new PlayDeadView 		{ nav, false }); } },
 		{ "Receiver", ui::Color::white(), [&nav](){ nav.push(new ReceiverView       { nav, receiver_model }); } },
@@ -113,16 +115,6 @@
 		{ "About", ui::Color::white(),    [&nav](){ nav.push(new AboutView          { nav }); } },
 		{ "Debug", ui::Color::white(),    [&nav](){ nav.push(new DebugMenuView      { nav }); } },
 		{ "HackRF", ui::Color::white(),   [&nav](){ nav.push(new HackRFFirmwareView { nav }); } },
-=======
-	add_items<7>({ {
-		{ "Receiver", [&nav](){ nav.push(new ReceiverView       { nav, portapack::receiver_model }); } },
-		{ "Capture",  [&nav](){ nav.push(new NotImplementedView { nav }); } },
-		{ "Analyze",  [&nav](){ nav.push(new NotImplementedView { nav }); } },
-		{ "Setup",    [&nav](){ nav.push(new SetupMenuView      { nav }); } },
-		{ "About",    [&nav](){ nav.push(new AboutView          { nav }); } },
-		{ "Debug",    [&nav](){ nav.push(new DebugMenuView      { nav }); } },
-		{ "HackRF",   [&nav](){ nav.push(new HackRFFirmwareView { nav }); } },
->>>>>>> 77199fb3
 	} });
 }
 
@@ -276,8 +268,6 @@
 	button_yes.on_select = [&nav](Button&){
 		m4_request_shutdown();
 	};
-	
-	//377.6M: bouts de musique
 
 	button_no.on_select = [&nav](Button&){
 		nav.pop();

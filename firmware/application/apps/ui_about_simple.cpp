#include "ui_about_simple.hpp"

namespace ui
{
    AboutView::AboutView(NavigationView &nav)
    {
        add_children({&console, &button_ok});

        button_ok.on_select = [&nav](Button &) {
            nav.pop();
        };

        console.writeln("\x1B\x07List of contributors:\x1B\x10");
        console.writeln("");
    }

    void AboutView::update()
    {
        if (++timer > 200)
        {
            timer = 0;

            switch (++frame)
            {
            case 1:
                // TODO: Generate this automatically from github
                // https://github.com/eried/portapack-mayhem/graphs/contributors?to=2022-01-01&from=2020-04-12&type=c
                console.writeln("\x1B\x06Mayhem:\x1B\x10");
                console.writeln("eried,euquiq,gregoryfenton");
                console.writeln("johnelder,jwetzell,nnemanjan00");
                console.writeln("N0vaPixel,klockee,GullCode");
                console.writeln("jamesshao8,ITAxReal,rascafr");
                console.writeln("mcules,dqs105,strijar");
                console.writeln("zhang00963,RedFox-Fr,aldude999");
                console.writeln("East2West,fossum,ArjanOnwezen");
                console.writeln("vXxOinvizioNxX,teixeluis");
<<<<<<< HEAD
                console.writeln("Brumi-2021,texasyojimbo");
=======
                console.writeln("heurist1,intoxsick");
>>>>>>> e3de4667
                console.writeln("");
                break;

            case 2:
                // https://github.com/eried/portapack-mayhem/graphs/contributors?to=2020-04-12&from=2015-07-31&type=c
                console.writeln("\x1B\x06Havoc:\x1B\x10");
                console.writeln("furrtek,mrmookie,notpike");
                console.writeln("mjwaxios,ImDroided,Giorgiofox");
                console.writeln("F4GEV,z4ziggy,xmycroftx");
                console.writeln("troussos,silascutler");
                console.writeln("nickbouwhuis,msoose,leres");
                console.writeln("joakar,dhoetger,clem-42");
                console.writeln("brianlechthaler,ZeroChaos-...");
                console.writeln("");
                break;

            case 3:
                // https://github.com/eried/portapack-mayhem/graphs/contributors?from=2014-07-05&to=2015-07-31&type=c
                console.writeln("\x1B\x06PortaPack:\x1B\x10");
                console.writeln("jboone,argilo");
                console.writeln("");
                break;

            case 4:
                // https://github.com/mossmann/hackrf/graphs/contributors
                console.writeln("\x1B\x06HackRF:\x1B\x10");
                console.writeln("mossmann,dominicgs,bvernoux");
                console.writeln("bgamari,schneider42,miek");
                console.writeln("willcode,hessu,Sec42");
                console.writeln("yhetti,ckuethe,smunaut");
                console.writeln("wishi,mrbubble62,scateu...");
                console.writeln("");
                frame = 0; // Loop
                break;
            }
        }
    }

    void AboutView::focus()
    {
        button_ok.focus();
    }

} /* namespace ui */
<|MERGE_RESOLUTION|>--- conflicted
+++ resolved
@@ -1,85 +1,83 @@
-#include "ui_about_simple.hpp"
-
-namespace ui
-{
-    AboutView::AboutView(NavigationView &nav)
-    {
-        add_children({&console, &button_ok});
-
-        button_ok.on_select = [&nav](Button &) {
-            nav.pop();
-        };
-
-        console.writeln("\x1B\x07List of contributors:\x1B\x10");
-        console.writeln("");
-    }
-
-    void AboutView::update()
-    {
-        if (++timer > 200)
-        {
-            timer = 0;
-
-            switch (++frame)
-            {
-            case 1:
-                // TODO: Generate this automatically from github
-                // https://github.com/eried/portapack-mayhem/graphs/contributors?to=2022-01-01&from=2020-04-12&type=c
-                console.writeln("\x1B\x06Mayhem:\x1B\x10");
-                console.writeln("eried,euquiq,gregoryfenton");
-                console.writeln("johnelder,jwetzell,nnemanjan00");
-                console.writeln("N0vaPixel,klockee,GullCode");
-                console.writeln("jamesshao8,ITAxReal,rascafr");
-                console.writeln("mcules,dqs105,strijar");
-                console.writeln("zhang00963,RedFox-Fr,aldude999");
-                console.writeln("East2West,fossum,ArjanOnwezen");
-                console.writeln("vXxOinvizioNxX,teixeluis");
-<<<<<<< HEAD
-                console.writeln("Brumi-2021,texasyojimbo");
-=======
-                console.writeln("heurist1,intoxsick");
->>>>>>> e3de4667
-                console.writeln("");
-                break;
-
-            case 2:
-                // https://github.com/eried/portapack-mayhem/graphs/contributors?to=2020-04-12&from=2015-07-31&type=c
-                console.writeln("\x1B\x06Havoc:\x1B\x10");
-                console.writeln("furrtek,mrmookie,notpike");
-                console.writeln("mjwaxios,ImDroided,Giorgiofox");
-                console.writeln("F4GEV,z4ziggy,xmycroftx");
-                console.writeln("troussos,silascutler");
-                console.writeln("nickbouwhuis,msoose,leres");
-                console.writeln("joakar,dhoetger,clem-42");
-                console.writeln("brianlechthaler,ZeroChaos-...");
-                console.writeln("");
-                break;
-
-            case 3:
-                // https://github.com/eried/portapack-mayhem/graphs/contributors?from=2014-07-05&to=2015-07-31&type=c
-                console.writeln("\x1B\x06PortaPack:\x1B\x10");
-                console.writeln("jboone,argilo");
-                console.writeln("");
-                break;
-
-            case 4:
-                // https://github.com/mossmann/hackrf/graphs/contributors
-                console.writeln("\x1B\x06HackRF:\x1B\x10");
-                console.writeln("mossmann,dominicgs,bvernoux");
-                console.writeln("bgamari,schneider42,miek");
-                console.writeln("willcode,hessu,Sec42");
-                console.writeln("yhetti,ckuethe,smunaut");
-                console.writeln("wishi,mrbubble62,scateu...");
-                console.writeln("");
-                frame = 0; // Loop
-                break;
-            }
-        }
-    }
-
-    void AboutView::focus()
-    {
-        button_ok.focus();
-    }
-
-} /* namespace ui */
+#include "ui_about_simple.hpp"
+
+namespace ui
+{
+    AboutView::AboutView(NavigationView &nav)
+    {
+        add_children({&console, &button_ok});
+
+        button_ok.on_select = [&nav](Button &)
+        {
+            nav.pop();
+        };
+
+        console.writeln("\x1B\x07List of contributors:\x1B\x10");
+        console.writeln("");
+    }
+
+    void AboutView::update()
+    {
+        if (++timer > 200)
+        {
+            timer = 0;
+
+            switch (++frame)
+            {
+            case 1:
+                // TODO: Generate this automatically from github
+                // https://github.com/eried/portapack-mayhem/graphs/contributors?to=2022-01-01&from=2020-04-12&type=c
+                console.writeln("\x1B\x06Mayhem:\x1B\x10");
+                console.writeln("eried,euquiq,gregoryfenton");
+                console.writeln("johnelder,jwetzell,nnemanjan00");
+                console.writeln("N0vaPixel,klockee,GullCode");
+                console.writeln("jamesshao8,ITAxReal,rascafr");
+                console.writeln("mcules,dqs105,strijar");
+                console.writeln("zhang00963,RedFox-Fr,aldude999");
+                console.writeln("East2West,fossum,ArjanOnwezen");
+                console.writeln("vXxOinvizioNxX,teixeluis");
+                console.writeln("Brumi-2021,texasyojimbo");
+                console.writeln("heurist1,intoxsick");
+                console.writeln("");
+                break;
+
+            case 2:
+                // https://github.com/eried/portapack-mayhem/graphs/contributors?to=2020-04-12&from=2015-07-31&type=c
+                console.writeln("\x1B\x06Havoc:\x1B\x10");
+                console.writeln("furrtek,mrmookie,notpike");
+                console.writeln("mjwaxios,ImDroided,Giorgiofox");
+                console.writeln("F4GEV,z4ziggy,xmycroftx");
+                console.writeln("troussos,silascutler");
+                console.writeln("nickbouwhuis,msoose,leres");
+                console.writeln("joakar,dhoetger,clem-42");
+                console.writeln("brianlechthaler,ZeroChaos-...");
+                console.writeln("");
+                break;
+
+            case 3:
+                // https://github.com/eried/portapack-mayhem/graphs/contributors?from=2014-07-05&to=2015-07-31&type=c
+                console.writeln("\x1B\x06PortaPack:\x1B\x10");
+                console.writeln("jboone,argilo");
+                console.writeln("");
+                break;
+
+            case 4:
+                // https://github.com/mossmann/hackrf/graphs/contributors
+                console.writeln("\x1B\x06HackRF:\x1B\x10");
+                console.writeln("mossmann,dominicgs,bvernoux");
+                console.writeln("bgamari,schneider42,miek");
+                console.writeln("willcode,hessu,Sec42");
+                console.writeln("yhetti,ckuethe,smunaut");
+                console.writeln("wishi,mrbubble62,scateu...");
+                console.writeln("");
+                frame = 0; // Loop
+                break;
+            }
+        }
+    }
+
+    void AboutView::focus()
+    {
+        button_ok.focus();
+    }
+
+} /* namespace ui */
--- conflicted
+++ resolved
@@ -37,12 +37,9 @@
 	void on_message(const Message* const message) override;
 
 private:
-<<<<<<< HEAD
-=======
 	static constexpr size_t baseband_fs = 3072000;
 	static constexpr auto spectrum_rate_hz = 50.0f;
 
->>>>>>> 1d2dd4e1
 	std::array<complex16_t, 512> dst;
 	const buffer_c16_t dst_buffer {
 		dst.data(),

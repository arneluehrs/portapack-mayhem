--- conflicted
+++ resolved
@@ -1,4 +1,3 @@
-<<<<<<< HEAD
 #
 # Copyright (C) 2014 Jared Boone, ShareBrained Technology, Inc.
 #
@@ -30,7 +29,7 @@
 project(bootstrap)
 
 # Compiler options here.
-set(USE_OPT "-Os -falign-functions=16 -fno-math-errno --specs=nano.specs")
+set(USE_OPT "-Os -g -falign-functions=16 -fno-math-errno --specs=nano.specs")
 
 # C specific options here (added to USE_OPT).
 set(USE_COPT "-std=gnu99")
@@ -210,218 +209,4 @@
 add_custom_target(
 	bootstrap
 	DEPENDS ${PROJECT_NAME}.bin
-)
-=======
-#
-# Copyright (C) 2014 Jared Boone, ShareBrained Technology, Inc.
-#
-# This file is part of PortaPack.
-#
-# This program is free software; you can redistribute it and/or modify
-# it under the terms of the GNU General Public License as published by
-# the Free Software Foundation; either version 2, or (at your option)
-# any later version.
-#
-# This program is distributed in the hope that it will be useful,
-# but WITHOUT ANY WARRANTY; without even the implied warranty of
-# MERCHANTABILITY or FITNESS FOR A PARTICULAR PURPOSE.  See the
-# GNU General Public License for more details.
-#
-# You should have received a copy of the GNU General Public License
-# along with this program; see the file COPYING.  If not, write to
-# the Free Software Foundation, Inc., 51 Franklin Street,
-# Boston, MA 02110-1301, USA.
-#
-
-##############################################################################
-# Build global options
-# NOTE: Can be overridden externally.
-#
-
-enable_language(C CXX ASM)
-
-project(bootstrap)
-
-# Compiler options here.
-set(USE_OPT "-Os -g -falign-functions=16 -fno-math-errno --specs=nano.specs")
-
-# C specific options here (added to USE_OPT).
-set(USE_COPT "-std=gnu99")
-
-# C++ specific options here (added to USE_OPT).
-set(USE_CPPOPT "-std=c++11 -fno-rtti -fno-exceptions")
-
-# Enable this if you want the linker to remove unused code and data
-set(USE_LINK_GC yes)
-
-# Linker extra options here.
-set(USE_LDOPT)
-
-# Enable this if you want link time optimizations (LTO)
-set(USE_LTO no)
-
-# If enabled, this option allows to compile the application in THUMB mode.
-set(USE_THUMB yes)
-
-# Enable this if you want to see the full log while compiling.
-set(USE_VERBOSE_COMPILE no)
-
-#
-# Build global options
-##############################################################################
-
-##############################################################################
-# Architecture or project specific options
-#
-
-# Enables the use of FPU on Cortex-M4 (no, softfp, hard).
-set(USE_FPU no)
-
-#
-# Architecture or project specific options
-##############################################################################
-
-##############################################################################
-# Project, sources and paths
-#
-
-# Define linker script file here
-set(LDSCRIPT ${CMAKE_CURRENT_SOURCE_DIR}/m4.ld)
-
-# C sources that can be compiled in ARM or THUMB mode depending on the global
-# setting.
-set(CSRC
-	bootstrap.c
-)
-
-# C++ sources that can be compiled in ARM or THUMB mode depending on the global
-# setting.
-set(CPPSRC)
-
-# C sources to be compiled in ARM mode regardless of the global setting.
-# NOTE: Mixing ARM and THUMB mode enables the -mthumb-interwork compiler
-#       option that results in lower performance and larger code size.
-set(ACSRC)
-
-# C++ sources to be compiled in ARM mode regardless of the global setting.
-# NOTE: Mixing ARM and THUMB mode enables the -mthumb-interwork compiler
-#       option that results in lower performance and larger code size.
-set(ACPPSRC)
-
-# C sources to be compiled in THUMB mode regardless of the global setting.
-# NOTE: Mixing ARM and THUMB mode enables the -mthumb-interwork compiler
-#       option that results in lower performance and larger code size.
-set(TCSRC)
-
-# C sources to be compiled in THUMB mode regardless of the global setting.
-# NOTE: Mixing ARM and THUMB mode enables the -mthumb-interwork compiler
-#       option that results in lower performance and larger code size.
-set(TCPPSRC)
-
-# List ASM source files here
-set(ASMSRC startup_ARMCM4.S)
-
-set(INCDIR
-	${CHIBIOS}/os/ports/common/ARMCMx/CMSIS/include
-	${CHIBIOS}/os/ports/common/ARMCMx
-	${CHIBIOS_PORTAPACK}/os/hal/platforms/LPC43xx
-	${CHIBIOS_PORTAPACK}/os/hal/platforms/LPC43xx_M4
-)
-
-#
-# Project, sources and paths
-##############################################################################
-
-##############################################################################
-# Compiler settings
-#
-
-set(MCU cortex-m4)
-
-# ARM-specific options here
-set(AOPT)
-
-# THUMB-specific options here
-set(TOPT "-mthumb -DTHUMB")
-
-# Define C warning options here
-set(CWARN "-Wall -Wextra -Wstrict-prototypes")
-
-# Define C++ warning options here
-set(CPPWARN "-Wall -Wextra")
-
-#
-# Compiler settings
-##############################################################################
-
-##############################################################################
-# Start of default section
-#
-
-# List all default C defines here, like -D_DEBUG=1
-# TODO: Switch -DCRT0_INIT_DATA depending on load from RAM or SPIFI?
-# NOTE: _RANDOM_TCC to kill a GCC 4.9.3 error with std::max argument types
-set(DDEFS -DLPC43XX -DLPC43XX_M4 -D__START=main -DGIT_REVISION=\"${GIT_REVISION}\")
-
-# List all default ASM defines here, like -D_DEBUG=1
-set(DADEFS)
-
-# List all default directories to look for include files here
-set(DINCDIR)
-
-# List the default directory to look for the libraries here
-set(DLIBDIR)
-
-# List all default libraries here
-set(DLIBS)
-
-#
-# End of default section
-##############################################################################
-
-##############################################################################
-# Start of user section
-#
-
-# List all user C define here, like -D_DEBUG=1
-set(UDEFS)
-
-# Define ASM defines here
-set(UADEFS)
-
-# List all user directories here
-set(UINCDIR)
-
-# List the user directory to look for the libraries here
-set(ULIBDIR)
-
-# List all user libraries here
-set(ULIBS)
-
-#
-# End of user defines
-##############################################################################
-
-set(RULESPATH ${CHIBIOS}/os/ports/GCC/ARMCMx)
-include(${RULESPATH}/rules.cmake)
-
-##############################################################################
-
-add_executable(${PROJECT_NAME}.elf ${CSRC} ${CPPSRC} ${ASMSRC})
-set_target_properties(${PROJECT_NAME}.elf PROPERTIES LINK_DEPENDS ${LDSCRIPT})
-add_definitions(${DEFS})
-include_directories(. ${INCDIR})
-link_directories(${LLIBDIR})
-target_link_libraries(${PROJECT_NAME}.elf ${LIBS})
-
-add_custom_command(
-	OUTPUT ${PROJECT_NAME}.bin
-	COMMAND ${CMAKE_OBJCOPY} -O binary ${PROJECT_NAME}.elf ${PROJECT_NAME}.bin
-	DEPENDS ${PROJECT_NAME}.elf
-)
-
-add_custom_target(
-	bootstrap
-	DEPENDS ${PROJECT_NAME}.bin
-)
->>>>>>> 16a6d7ef
+)